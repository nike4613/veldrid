--- conflicted
+++ resolved
@@ -6,11 +6,7 @@
 using System.Diagnostics;
 using System.Runtime.CompilerServices;
 using System.Threading;
-<<<<<<< HEAD
 using Vortice.Mathematics;
-=======
-using Feature = SharpDX.Direct3D11.Feature;
->>>>>>> 476dcae3
 
 namespace Veldrid.D3D11
 {
@@ -141,14 +137,9 @@
                 independentBlend: true,
                 structuredBuffer: true,
                 subsetTextureView: true,
-<<<<<<< HEAD
                 commandListDebugMarkers: _device.FeatureLevel >= Vortice.Direct3D.FeatureLevel.Level_11_1,
-                bufferRangeBinding: _device.FeatureLevel >= Vortice.Direct3D.FeatureLevel.Level_11_1);
-=======
-                commandListDebugMarkers: _device.FeatureLevel >= SharpDX.Direct3D.FeatureLevel.Level_11_1,
-                bufferRangeBinding: _device.FeatureLevel >= SharpDX.Direct3D.FeatureLevel.Level_11_1,
-                shaderFloat64: _device.CheckFeatureSupport(Feature.ShaderDoubles));
->>>>>>> 476dcae3
+                bufferRangeBinding: _device.FeatureLevel >= Vortice.Direct3D.FeatureLevel.Level_11_1,
+                shaderFloat64: _device.CheckFeatureSupport<FeatureDataDoubles>(Vortice.Direct3D11.Feature.Doubles).DoublePrecisionFloatShaderOps);
 
             _d3d11ResourceFactory = new D3D11ResourceFactory(this);
             _d3d11Info = new BackendInfoD3D11(this);
