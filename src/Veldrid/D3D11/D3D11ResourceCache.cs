﻿using System;
using System.Collections.Generic;
using System.Diagnostics;
using System.Threading;
using Vortice.Direct3D11;

namespace Veldrid.D3D11
{
    internal sealed class D3D11ResourceCache : IDisposable
    {
        private readonly ID3D11Device _device;
        private readonly object _lock = new();

        private readonly Dictionary<BlendStateDescription, ID3D11BlendState> _blendStates = new();
        private readonly Dictionary<DepthStencilStateDescription, ID3D11DepthStencilState> _depthStencilStates = new();
        private readonly Dictionary<D3D11RasterizerStateCacheKey, ID3D11RasterizerState> _rasterizerStates = new();
        private readonly Dictionary<InputLayoutCacheKey, ID3D11InputLayout> _inputLayouts = new();

        public D3D11ResourceCache(ID3D11Device device)
        {
            _device = device;
        }

        public void GetPipelineResources(
            in BlendStateDescription blendDesc,
            in DepthStencilStateDescription dssDesc,
            in RasterizerStateDescription rasterDesc,
            bool multisample,
            VertexLayoutDescription[]? vertexLayouts,
            byte[]? vsBytecode,
            out ID3D11BlendState blendState,
            out ID3D11DepthStencilState depthState,
            out ID3D11RasterizerState rasterState,
            out ID3D11InputLayout? inputLayout)
        {
            lock (_lock)
            {
                blendState = GetBlendState(blendDesc);
                depthState = GetDepthStencilState(dssDesc);
                rasterState = GetRasterizerState(rasterDesc, multisample);
                inputLayout = GetInputLayout(vertexLayouts, vsBytecode);
            }
        }

        private ID3D11BlendState GetBlendState(in BlendStateDescription description)
        {
            Debug.Assert(Monitor.IsEntered(_lock));
            if (!_blendStates.TryGetValue(description, out ID3D11BlendState? blendState))
            {
                blendState = CreateNewBlendState(description);
                BlendStateDescription key = description;
                key.AttachmentStates = (BlendAttachmentDescription[])key.AttachmentStates.Clone();
                _blendStates.Add(key, blendState);
            }

            return blendState;
        }

        private ID3D11BlendState CreateNewBlendState(in BlendStateDescription description)
        {
            BlendAttachmentDescription[] attachmentStates = description.AttachmentStates;
            BlendDescription d3dBlendStateDesc = new();

            for (int i = 0; i < attachmentStates.Length; i++)
            {
                BlendAttachmentDescription state = attachmentStates[i];
<<<<<<< HEAD
                ref RenderTargetBlendDescription renderTarget = ref d3dBlendStateDesc.RenderTarget[i];
                renderTarget.IsBlendEnabled = state.BlendEnabled;
                renderTarget.RenderTargetWriteMask = D3D11Formats.VdToD3D11ColorWriteEnable(state.ColorWriteMask.GetOrDefault());
                renderTarget.SourceBlend = D3D11Formats.VdToD3D11Blend(state.SourceColorFactor);
                renderTarget.DestinationBlend = D3D11Formats.VdToD3D11Blend(state.DestinationColorFactor);
                renderTarget.BlendOperation = D3D11Formats.VdToD3D11BlendOperation(state.ColorFunction);
                renderTarget.SourceBlendAlpha = D3D11Formats.VdToD3D11Blend(state.SourceAlphaFactor);
                renderTarget.DestinationBlendAlpha = D3D11Formats.VdToD3D11Blend(state.DestinationAlphaFactor);
                renderTarget.BlendOperationAlpha = D3D11Formats.VdToD3D11BlendOperation(state.AlphaFunction);
=======
                d3dBlendStateDesc.RenderTarget[i].BlendEnable = state.BlendEnabled;
                d3dBlendStateDesc.RenderTarget[i].RenderTargetWriteMask = D3D11Formats.VdToD3D11ColorWriteEnable(state.ColorWriteMask.GetOrDefault());
                d3dBlendStateDesc.RenderTarget[i].SourceBlend = D3D11Formats.VdToD3D11Blend(state.SourceColorFactor);
                d3dBlendStateDesc.RenderTarget[i].DestinationBlend = D3D11Formats.VdToD3D11Blend(state.DestinationColorFactor);
                d3dBlendStateDesc.RenderTarget[i].BlendOperation = D3D11Formats.VdToD3D11BlendOperation(state.ColorFunction);
                d3dBlendStateDesc.RenderTarget[i].SourceBlendAlpha = D3D11Formats.VdToD3D11Blend(state.SourceAlphaFactor);
                d3dBlendStateDesc.RenderTarget[i].DestinationBlendAlpha = D3D11Formats.VdToD3D11Blend(state.DestinationAlphaFactor);
                d3dBlendStateDesc.RenderTarget[i].BlendOperationAlpha = D3D11Formats.VdToD3D11BlendOperation(state.AlphaFunction);
>>>>>>> 63b6300f
            }

            d3dBlendStateDesc.AlphaToCoverageEnable = description.AlphaToCoverageEnabled;
            d3dBlendStateDesc.IndependentBlendEnable = true;

            return _device.CreateBlendState(d3dBlendStateDesc);
        }

        private ID3D11DepthStencilState GetDepthStencilState(in DepthStencilStateDescription description)
        {
            Debug.Assert(Monitor.IsEntered(_lock));
            if (!_depthStencilStates.TryGetValue(description, out ID3D11DepthStencilState? dss))
            {
                dss = CreateNewDepthStencilState(description);
                DepthStencilStateDescription key = description;
                _depthStencilStates.Add(key, dss);
            }

            return dss;
        }

        private ID3D11DepthStencilState CreateNewDepthStencilState(in DepthStencilStateDescription description)
        {
            DepthStencilDescription dssDesc = new()
            {
                DepthFunc = D3D11Formats.VdToD3D11ComparisonFunc(description.DepthComparison),
                DepthEnable = description.DepthTestEnabled,
                DepthWriteMask = description.DepthWriteEnabled ? DepthWriteMask.All : DepthWriteMask.Zero,
                StencilEnable = description.StencilTestEnabled,
                FrontFace = ToD3D11StencilOpDesc(description.StencilFront),
                BackFace = ToD3D11StencilOpDesc(description.StencilBack),
                StencilReadMask = description.StencilReadMask,
                StencilWriteMask = description.StencilWriteMask
            };

            return _device.CreateDepthStencilState(dssDesc);
        }

        private DepthStencilOperationDescription ToD3D11StencilOpDesc(StencilBehaviorDescription sbd)
        {
            return new DepthStencilOperationDescription
            {
                StencilFunc = D3D11Formats.VdToD3D11ComparisonFunc(sbd.Comparison),
                StencilPassOp = D3D11Formats.VdToD3D11StencilOperation(sbd.Pass),
                StencilFailOp = D3D11Formats.VdToD3D11StencilOperation(sbd.Fail),
                StencilDepthFailOp = D3D11Formats.VdToD3D11StencilOperation(sbd.DepthFail)
            };
        }

        private ID3D11RasterizerState GetRasterizerState(in RasterizerStateDescription description, bool multisample)
        {
            Debug.Assert(Monitor.IsEntered(_lock));
            D3D11RasterizerStateCacheKey key = new(description, multisample);
            if (!_rasterizerStates.TryGetValue(key, out ID3D11RasterizerState? rasterizerState))
            {
                rasterizerState = CreateNewRasterizerState(key);
                _rasterizerStates.Add(key, rasterizerState);
            }

            return rasterizerState;
        }

        private ID3D11RasterizerState CreateNewRasterizerState(in D3D11RasterizerStateCacheKey key)
        {
            RasterizerDescription rssDesc = new()
            {
                CullMode = D3D11Formats.VdToD3D11CullMode(key.VeldridDescription.CullMode),
                FillMode = D3D11Formats.VdToD3D11FillMode(key.VeldridDescription.FillMode),
                DepthClipEnable = key.VeldridDescription.DepthClipEnabled,
                ScissorEnable = key.VeldridDescription.ScissorTestEnabled,
                FrontCounterClockwise = key.VeldridDescription.FrontFace == FrontFace.CounterClockwise,
                MultisampleEnable = key.Multisampled
            };

            return _device.CreateRasterizerState(rssDesc);
        }

        private ID3D11InputLayout? GetInputLayout(VertexLayoutDescription[]? vertexLayouts, byte[]? vsBytecode)
        {
            Debug.Assert(Monitor.IsEntered(_lock));

            if (vsBytecode == null || vertexLayouts == null || vertexLayouts.Length == 0)
            {
                return null;
            }

            InputLayoutCacheKey tempKey = InputLayoutCacheKey.CreateTempKey(vertexLayouts);
            if (!_inputLayouts.TryGetValue(tempKey, out ID3D11InputLayout? inputLayout))
            {
                inputLayout = CreateNewInputLayout(vertexLayouts, vsBytecode);
                InputLayoutCacheKey permanentKey = InputLayoutCacheKey.CreatePermanentKey(vertexLayouts);
                _inputLayouts.Add(permanentKey, inputLayout);
            }

            return inputLayout;
        }

        private ID3D11InputLayout CreateNewInputLayout(VertexLayoutDescription[] vertexLayouts, byte[] vsBytecode)
        {
            int totalCount = 0;
            for (int i = 0; i < vertexLayouts.Length; i++)
            {
                totalCount += vertexLayouts[i].Elements.Length;
            }

            int element = 0; // Total element index across slots.
            InputElementDescription[] elements = new InputElementDescription[totalCount];
            SemanticIndices si = new();
            for (int slot = 0; slot < vertexLayouts.Length; slot++)
            {
                VertexElementDescription[] elementDescs = vertexLayouts[slot].Elements;
                uint stepRate = vertexLayouts[slot].InstanceStepRate;
                int currentOffset = 0;
                for (int i = 0; i < elementDescs.Length; i++)
                {
                    VertexElementDescription desc = elementDescs[i];
                    elements[element] = new InputElementDescription(
                        GetSemanticString(desc.Semantic),
                        SemanticIndices.GetAndIncrement(ref si, desc.Semantic),
                        D3D11Formats.ToDxgiFormat(desc.Format),
                        desc.Offset != 0 ? (int)desc.Offset : currentOffset,
                        slot,
                        stepRate == 0 ? InputClassification.PerVertexData : InputClassification.PerInstanceData,
                        (int)stepRate);

                    currentOffset += (int)FormatSizeHelpers.GetSizeInBytes(desc.Format);
                    element += 1;
                }
            }

            return _device.CreateInputLayout(elements, vsBytecode);
        }

        private string GetSemanticString(VertexElementSemantic semantic)
        {
            return semantic switch
            {
                VertexElementSemantic.Position => "POSITION",
                VertexElementSemantic.Normal => "NORMAL",
                VertexElementSemantic.TextureCoordinate => "TEXCOORD",
                VertexElementSemantic.Color => "COLOR",
                _ => throw Illegal.Value<VertexElementSemantic>(),
            };
        }

        public void Dispose()
        {
            foreach (KeyValuePair<BlendStateDescription, ID3D11BlendState> kvp in _blendStates)
            {
                kvp.Value.Dispose();
            }
            foreach (KeyValuePair<DepthStencilStateDescription, ID3D11DepthStencilState> kvp in _depthStencilStates)
            {
                kvp.Value.Dispose();
            }
            foreach (KeyValuePair<D3D11RasterizerStateCacheKey, ID3D11RasterizerState> kvp in _rasterizerStates)
            {
                kvp.Value.Dispose();
            }
            foreach (KeyValuePair<InputLayoutCacheKey, ID3D11InputLayout> kvp in _inputLayouts)
            {
                kvp.Value.Dispose();
            }
        }

        private struct SemanticIndices
        {
            private int _position;
            private int _texCoord;
            private int _normal;
            private int _color;

            public static int GetAndIncrement(ref SemanticIndices si, VertexElementSemantic type)
            {
                return type switch
                {
                    VertexElementSemantic.Position => si._position++,
                    VertexElementSemantic.TextureCoordinate => si._texCoord++,
                    VertexElementSemantic.Normal => si._normal++,
                    VertexElementSemantic.Color => si._color++,
                    _ => throw Illegal.Value<VertexElementSemantic>(),
                };
            }
        }

        private struct InputLayoutCacheKey : IEquatable<InputLayoutCacheKey>
        {
            public VertexLayoutDescription[] VertexLayouts;

            public static InputLayoutCacheKey CreateTempKey(VertexLayoutDescription[] original)
            {
                return new() { VertexLayouts = original };
            }

            public static InputLayoutCacheKey CreatePermanentKey(VertexLayoutDescription[] original)
            {
                VertexLayoutDescription[] vertexLayouts = new VertexLayoutDescription[original.Length];
                for (int i = 0; i < original.Length; i++)
                {
                    vertexLayouts[i].Stride = original[i].Stride;
                    vertexLayouts[i].InstanceStepRate = original[i].InstanceStepRate;
                    vertexLayouts[i].Elements = (VertexElementDescription[])original[i].Elements.Clone();
                }

                return new InputLayoutCacheKey { VertexLayouts = vertexLayouts };
            }

            public bool Equals(InputLayoutCacheKey other)
            {
                return Util.ArrayEqualsEquatable(VertexLayouts, other.VertexLayouts);
            }

            public override int GetHashCode()
            {
                return HashHelper.Array(VertexLayouts);
            }
        }

        private struct D3D11RasterizerStateCacheKey : IEquatable<D3D11RasterizerStateCacheKey>
        {
            public RasterizerStateDescription VeldridDescription;
            public bool Multisampled;

            public D3D11RasterizerStateCacheKey(RasterizerStateDescription veldridDescription, bool multisampled)
            {
                VeldridDescription = veldridDescription;
                Multisampled = multisampled;
            }

            public bool Equals(D3D11RasterizerStateCacheKey other)
            {
                return VeldridDescription.Equals(other.VeldridDescription)
                    && Multisampled.Equals(other.Multisampled);
            }

            public override int GetHashCode()
            {
                return HashHelper.Combine(VeldridDescription.GetHashCode(), Multisampled.GetHashCode());
            }
        }
    }
}<|MERGE_RESOLUTION|>--- conflicted
+++ resolved
@@ -64,9 +64,8 @@
             for (int i = 0; i < attachmentStates.Length; i++)
             {
                 BlendAttachmentDescription state = attachmentStates[i];
-<<<<<<< HEAD
                 ref RenderTargetBlendDescription renderTarget = ref d3dBlendStateDesc.RenderTarget[i];
-                renderTarget.IsBlendEnabled = state.BlendEnabled;
+                renderTarget.BlendEnable = state.BlendEnabled;
                 renderTarget.RenderTargetWriteMask = D3D11Formats.VdToD3D11ColorWriteEnable(state.ColorWriteMask.GetOrDefault());
                 renderTarget.SourceBlend = D3D11Formats.VdToD3D11Blend(state.SourceColorFactor);
                 renderTarget.DestinationBlend = D3D11Formats.VdToD3D11Blend(state.DestinationColorFactor);
@@ -74,16 +73,6 @@
                 renderTarget.SourceBlendAlpha = D3D11Formats.VdToD3D11Blend(state.SourceAlphaFactor);
                 renderTarget.DestinationBlendAlpha = D3D11Formats.VdToD3D11Blend(state.DestinationAlphaFactor);
                 renderTarget.BlendOperationAlpha = D3D11Formats.VdToD3D11BlendOperation(state.AlphaFunction);
-=======
-                d3dBlendStateDesc.RenderTarget[i].BlendEnable = state.BlendEnabled;
-                d3dBlendStateDesc.RenderTarget[i].RenderTargetWriteMask = D3D11Formats.VdToD3D11ColorWriteEnable(state.ColorWriteMask.GetOrDefault());
-                d3dBlendStateDesc.RenderTarget[i].SourceBlend = D3D11Formats.VdToD3D11Blend(state.SourceColorFactor);
-                d3dBlendStateDesc.RenderTarget[i].DestinationBlend = D3D11Formats.VdToD3D11Blend(state.DestinationColorFactor);
-                d3dBlendStateDesc.RenderTarget[i].BlendOperation = D3D11Formats.VdToD3D11BlendOperation(state.ColorFunction);
-                d3dBlendStateDesc.RenderTarget[i].SourceBlendAlpha = D3D11Formats.VdToD3D11Blend(state.SourceAlphaFactor);
-                d3dBlendStateDesc.RenderTarget[i].DestinationBlendAlpha = D3D11Formats.VdToD3D11Blend(state.DestinationAlphaFactor);
-                d3dBlendStateDesc.RenderTarget[i].BlendOperationAlpha = D3D11Formats.VdToD3D11BlendOperation(state.AlphaFunction);
->>>>>>> 63b6300f
             }
 
             d3dBlendStateDesc.AlphaToCoverageEnable = description.AlphaToCoverageEnabled;
