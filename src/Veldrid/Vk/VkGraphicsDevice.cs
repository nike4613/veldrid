﻿using System;
using System.Collections.Concurrent;
using System.Collections.Generic;
using System.Diagnostics;
using System.Runtime.CompilerServices;
using System.Runtime.InteropServices;
using System.Text;
using Vulkan;
using static Veldrid.Vk.VulkanUtil;
using static Vulkan.VulkanNative;

namespace Veldrid.Vk
{
    internal unsafe class VkGraphicsDevice : GraphicsDevice
    {
        private static readonly FixedUtf8String s_name = "Veldrid-VkGraphicsDevice";
        private static readonly Lazy<bool> s_isSupported = new Lazy<bool>(CheckIsSupported, isThreadSafe: true);

        private VkInstance _instance;
        private VkPhysicalDevice _physicalDevice;
        private string _deviceName;
        private string _vendorName;
        private GraphicsApiVersion _apiVersion;
        private string _driverName;
        private string _driverInfo;
        private VkDeviceMemoryManager _memoryManager;
        private VkPhysicalDeviceProperties _physicalDeviceProperties;
        private VkPhysicalDeviceFeatures _physicalDeviceFeatures;
        private VkPhysicalDeviceMemoryProperties _physicalDeviceMemProperties;
        private VkDevice _device;
        private uint _graphicsQueueIndex;
        private uint _presentQueueIndex;
        private VkCommandPool _graphicsCommandPool;
        private readonly object _graphicsCommandPoolLock = new object();
        private VkQueue _graphicsQueue;
        private readonly object _graphicsQueueLock = new object();
        private VkDebugReportCallbackEXT _debugCallbackHandle;
        private PFN_vkDebugReportCallbackEXT _debugCallbackFunc;
        private bool _debugMarkerEnabled;
        private vkDebugMarkerSetObjectNameEXT_t _setObjectNameDelegate;
        private vkCmdDebugMarkerBeginEXT_t _markerBegin;
        private vkCmdDebugMarkerEndEXT_t _markerEnd;
        private vkCmdDebugMarkerInsertEXT_t _markerInsert;
        private readonly ConcurrentDictionary<VkFormat, VkFilter> _filters = new ConcurrentDictionary<VkFormat, VkFilter>();
        private readonly BackendInfoVulkan _vulkanInfo;

        private const int SharedCommandPoolCount = 4;
        private Stack<SharedCommandPool> _sharedGraphicsCommandPools = new Stack<SharedCommandPool>();
        private VkDescriptorPoolManager _descriptorPoolManager;
        private bool _standardValidationSupported;
        private bool _standardClipYDirection;
        private vkGetBufferMemoryRequirements2_t _getBufferMemoryRequirements2;
        private vkGetImageMemoryRequirements2_t _getImageMemoryRequirements2;
        private vkGetPhysicalDeviceProperties2_t _getPhysicalDeviceProperties2;
        private vkCreateMetalSurfaceEXT_t _createMetalSurfaceEXT;

        // Staging Resources
        private const uint MinStagingBufferSize = 64;
        private const uint MaxStagingBufferSize = 512;

        private readonly object _stagingResourcesLock = new object();
        private readonly List<VkTexture> _availableStagingTextures = new List<VkTexture>();
        private readonly List<VkBuffer> _availableStagingBuffers = new List<VkBuffer>();

        private readonly Dictionary<VkCommandBuffer, VkTexture> _submittedStagingTextures
            = new Dictionary<VkCommandBuffer, VkTexture>();
        private readonly Dictionary<VkCommandBuffer, VkBuffer> _submittedStagingBuffers
            = new Dictionary<VkCommandBuffer, VkBuffer>();
        private readonly Dictionary<VkCommandBuffer, SharedCommandPool> _submittedSharedCommandPools
            = new Dictionary<VkCommandBuffer, SharedCommandPool>();

        public override string DeviceName => _deviceName;

        public override string VendorName => _vendorName;

        public override GraphicsApiVersion ApiVersion => _apiVersion;

        public override GraphicsBackend BackendType => GraphicsBackend.Vulkan;

        public override bool IsUvOriginTopLeft => true;

        public override bool IsDepthRangeZeroToOne => true;

        public override bool IsClipSpaceYInverted => !_standardClipYDirection;

        public override Swapchain MainSwapchain => _mainSwapchain;

        public override GraphicsDeviceFeatures Features { get; }

        public override bool GetVulkanInfo(out BackendInfoVulkan info)
        {
            info = _vulkanInfo;
            return true;
        }

        public VkInstance Instance => _instance;
        public VkDevice Device => _device;
        public VkPhysicalDevice PhysicalDevice => _physicalDevice;
        public VkPhysicalDeviceMemoryProperties PhysicalDeviceMemProperties => _physicalDeviceMemProperties;
        public VkQueue GraphicsQueue => _graphicsQueue;
        public uint GraphicsQueueIndex => _graphicsQueueIndex;
        public uint PresentQueueIndex => _presentQueueIndex;
        public string DriverName => _driverName;
        public string DriverInfo => _driverInfo;
        public VkDeviceMemoryManager MemoryManager => _memoryManager;
        public VkDescriptorPoolManager DescriptorPoolManager => _descriptorPoolManager;
        public vkCmdDebugMarkerBeginEXT_t MarkerBegin => _markerBegin;
        public vkCmdDebugMarkerEndEXT_t MarkerEnd => _markerEnd;
        public vkCmdDebugMarkerInsertEXT_t MarkerInsert => _markerInsert;
        public vkGetBufferMemoryRequirements2_t GetBufferMemoryRequirements2 => _getBufferMemoryRequirements2;
        public vkGetImageMemoryRequirements2_t GetImageMemoryRequirements2 => _getImageMemoryRequirements2;
        public vkCreateMetalSurfaceEXT_t CreateMetalSurfaceEXT => _createMetalSurfaceEXT;

        private readonly object _submittedFencesLock = new object();
        private readonly ConcurrentQueue<Vulkan.VkFence> _availableSubmissionFences = new ConcurrentQueue<Vulkan.VkFence>();
        private readonly List<FenceSubmissionInfo> _submittedFences = new List<FenceSubmissionInfo>();
        private readonly VkSwapchain _mainSwapchain;

        private readonly List<FixedUtf8String> _surfaceExtensions = new List<FixedUtf8String>();

        public VkGraphicsDevice(GraphicsDeviceOptions options, SwapchainDescription? scDesc)
            : this(options, scDesc, new VulkanDeviceOptions()) { }

        public VkGraphicsDevice(GraphicsDeviceOptions options, SwapchainDescription? scDesc, VulkanDeviceOptions vkOptions)
        {
            CreateInstance(options.Debug, vkOptions);

            VkSurfaceKHR surface = VkSurfaceKHR.Null;
            if (scDesc != null)
            {
                surface = VkSurfaceUtil.CreateSurface(this, _instance, scDesc.Value.Source);
            }

            CreatePhysicalDevice();
            CreateLogicalDevice(surface, options.PreferStandardClipSpaceYDirection, vkOptions);

            _memoryManager = new VkDeviceMemoryManager(
                _device,
                _physicalDevice,
                _physicalDeviceProperties.limits.bufferImageGranularity,
                _getBufferMemoryRequirements2,
                _getImageMemoryRequirements2);

            Features = new GraphicsDeviceFeatures(
                computeShader: true,
                geometryShader: _physicalDeviceFeatures.geometryShader,
                tessellationShaders: _physicalDeviceFeatures.tessellationShader,
                multipleViewports: _physicalDeviceFeatures.multiViewport,
                samplerLodBias: true,
                drawBaseVertex: true,
                drawBaseInstance: true,
                drawIndirect: true,
                drawIndirectBaseInstance: _physicalDeviceFeatures.drawIndirectFirstInstance,
                fillModeWireframe: _physicalDeviceFeatures.fillModeNonSolid,
                samplerAnisotropy: _physicalDeviceFeatures.samplerAnisotropy,
                depthClipDisable: _physicalDeviceFeatures.depthClamp,
                texture1D: true,
                independentBlend: _physicalDeviceFeatures.independentBlend,
                structuredBuffer: true,
                subsetTextureView: true,
                commandListDebugMarkers: _debugMarkerEnabled,
                bufferRangeBinding: true,
                shaderFloat64: _physicalDeviceFeatures.shaderFloat64);

            ResourceFactory = new VkResourceFactory(this);

            if (scDesc != null)
            {
                SwapchainDescription desc = scDesc.Value;
                _mainSwapchain = new VkSwapchain(this, ref desc, surface);
            }

            CreateDescriptorPool();
            CreateGraphicsCommandPool();
            for (int i = 0; i < SharedCommandPoolCount; i++)
            {
                _sharedGraphicsCommandPools.Push(new SharedCommandPool(this, true));
            }

            _vulkanInfo = new BackendInfoVulkan(this);

            PostDeviceCreated();
        }

        public override ResourceFactory ResourceFactory { get; }

        private protected override void SubmitCommandsCore(CommandList cl, Fence fence)
        {
            SubmitCommandList(cl, 0, null, 0, null, fence);
        }

        private void SubmitCommandList(
            CommandList cl,
            uint waitSemaphoreCount,
            VkSemaphore* waitSemaphoresPtr,
            uint signalSemaphoreCount,
            VkSemaphore* signalSemaphoresPtr,
            Fence fence)
        {
            VkCommandList vkCL = Util.AssertSubtype<CommandList, VkCommandList>(cl);
            VkCommandBuffer vkCB = vkCL.CommandBuffer;

            vkCL.CommandBufferSubmitted(vkCB);
            SubmitCommandBuffer(vkCL, vkCB, waitSemaphoreCount, waitSemaphoresPtr, signalSemaphoreCount, signalSemaphoresPtr, fence);
        }

        private void SubmitCommandBuffer(
            VkCommandList vkCL,
            VkCommandBuffer vkCB,
            uint waitSemaphoreCount,
            VkSemaphore* waitSemaphoresPtr,
            uint signalSemaphoreCount,
            VkSemaphore* signalSemaphoresPtr,
            Fence fence)
        {
            CheckSubmittedFences();

            bool useExtraFence = fence != null;
            VkSubmitInfo si = VkSubmitInfo.New();
            si.commandBufferCount = 1;
            si.pCommandBuffers = &vkCB;
            VkPipelineStageFlags waitDstStageMask = VkPipelineStageFlags.ColorAttachmentOutput;
            si.pWaitDstStageMask = &waitDstStageMask;

            si.pWaitSemaphores = waitSemaphoresPtr;
            si.waitSemaphoreCount = waitSemaphoreCount;
            si.pSignalSemaphores = signalSemaphoresPtr;
            si.signalSemaphoreCount = signalSemaphoreCount;

            Vulkan.VkFence vkFence = Vulkan.VkFence.Null;
            Vulkan.VkFence submissionFence = Vulkan.VkFence.Null;
            if (useExtraFence)
            {
                vkFence = Util.AssertSubtype<Fence, VkFence>(fence).DeviceFence;
                submissionFence = GetFreeSubmissionFence();
            }
            else
            {
                vkFence = GetFreeSubmissionFence();
                submissionFence = vkFence;
            }

            lock (_graphicsQueueLock)
            {
                VkResult result = vkQueueSubmit(_graphicsQueue, 1, ref si, vkFence);
                CheckResult(result);
                if (useExtraFence)
                {
                    result = vkQueueSubmit(_graphicsQueue, 0, null, submissionFence);
                    CheckResult(result);
                }
            }

            lock (_submittedFencesLock)
            {
                _submittedFences.Add(new FenceSubmissionInfo(submissionFence, vkCL, vkCB));
            }
        }

        private void CheckSubmittedFences()
        {
            lock (_submittedFencesLock)
            {
                for (int i = 0; i < _submittedFences.Count; i++)
                {
                    FenceSubmissionInfo fsi = _submittedFences[i];
                    if (vkGetFenceStatus(_device, fsi.Fence) == VkResult.Success)
                    {
                        CompleteFenceSubmission(fsi);
                        _submittedFences.RemoveAt(i);
                        i -= 1;
                    }
                    else
                    {
                        break; // Submissions are in order; later submissions cannot complete if this one hasn't.
                    }
                }
            }
        }

        private void CompleteFenceSubmission(FenceSubmissionInfo fsi)
        {
            Vulkan.VkFence fence = fsi.Fence;
            VkCommandBuffer completedCB = fsi.CommandBuffer;
            fsi.CommandList?.CommandBufferCompleted(completedCB);
            VkResult resetResult = vkResetFences(_device, 1, ref fence);
            CheckResult(resetResult);
            ReturnSubmissionFence(fence);
            lock (_stagingResourcesLock)
            {
                if (_submittedStagingTextures.TryGetValue(completedCB, out VkTexture stagingTex))
                {
                    _submittedStagingTextures.Remove(completedCB);
                    _availableStagingTextures.Add(stagingTex);
                }
                if (_submittedStagingBuffers.TryGetValue(completedCB, out VkBuffer stagingBuffer))
                {
                    _submittedStagingBuffers.Remove(completedCB);
                    if (stagingBuffer.SizeInBytes <= MaxStagingBufferSize)
                    {
                        _availableStagingBuffers.Add(stagingBuffer);
                    }
                    else
                    {
                        stagingBuffer.Dispose();
                    }
                }
                if (_submittedSharedCommandPools.TryGetValue(completedCB, out SharedCommandPool sharedPool))
                {
                    _submittedSharedCommandPools.Remove(completedCB);
                    lock (_graphicsCommandPoolLock)
                    {
                        if (sharedPool.IsCached)
                        {
                            _sharedGraphicsCommandPools.Push(sharedPool);
                        }
                        else
                        {
                            sharedPool.Destroy();
                        }
                    }
                }
            }
        }

        private void ReturnSubmissionFence(Vulkan.VkFence fence)
        {
            _availableSubmissionFences.Enqueue(fence);
        }

        private Vulkan.VkFence GetFreeSubmissionFence()
        {
            if (_availableSubmissionFences.TryDequeue(out Vulkan.VkFence availableFence))
            {
                return availableFence;
            }
            else
            {
                VkFenceCreateInfo fenceCI = VkFenceCreateInfo.New();
                VkResult result = vkCreateFence(_device, ref fenceCI, null, out Vulkan.VkFence newFence);
                CheckResult(result);
                return newFence;
            }
        }

        private protected override void SwapBuffersCore(Swapchain swapchain)
        {
            VkSwapchain vkSC = Util.AssertSubtype<Swapchain, VkSwapchain>(swapchain);
            VkSwapchainKHR deviceSwapchain = vkSC.DeviceSwapchain;
            VkPresentInfoKHR presentInfo = VkPresentInfoKHR.New();
            presentInfo.swapchainCount = 1;
            presentInfo.pSwapchains = &deviceSwapchain;
            uint imageIndex = vkSC.ImageIndex;
            presentInfo.pImageIndices = &imageIndex;

            object presentLock = vkSC.PresentQueueIndex == _graphicsQueueIndex ? _graphicsQueueLock : vkSC;
            lock (presentLock)
            {
                vkQueuePresentKHR(vkSC.PresentQueue, ref presentInfo);
                if (vkSC.AcquireNextImage(_device, VkSemaphore.Null, vkSC.ImageAvailableFence))
                {
                    Vulkan.VkFence fence = vkSC.ImageAvailableFence;
                    vkWaitForFences(_device, 1, ref fence, true, ulong.MaxValue);
                    vkResetFences(_device, 1, ref fence);
                }
            }
        }

        internal void SetResourceName(DeviceResource resource, string name)
        {
            if (_debugMarkerEnabled)
            {
                switch (resource)
                {
                    case VkBuffer buffer:
                        SetDebugMarkerName(VkDebugReportObjectTypeEXT.BufferEXT, buffer.DeviceBuffer.Handle, name);
                        break;
                    case VkCommandList commandList:
                        SetDebugMarkerName(
                            VkDebugReportObjectTypeEXT.CommandBufferEXT,
                            (ulong)commandList.CommandBuffer.Handle,
                            string.Format("{0}_CommandBuffer", name));
                        SetDebugMarkerName(
                            VkDebugReportObjectTypeEXT.CommandPoolEXT,
                            commandList.CommandPool.Handle,
                            string.Format("{0}_CommandPool", name));
                        break;
                    case VkFramebuffer framebuffer:
                        SetDebugMarkerName(
                            VkDebugReportObjectTypeEXT.FramebufferEXT,
                            framebuffer.CurrentFramebuffer.Handle,
                            name);
                        break;
                    case VkPipeline pipeline:
                        SetDebugMarkerName(VkDebugReportObjectTypeEXT.PipelineEXT, pipeline.DevicePipeline.Handle, name);
                        SetDebugMarkerName(VkDebugReportObjectTypeEXT.PipelineLayoutEXT, pipeline.PipelineLayout.Handle, name);
                        break;
                    case VkResourceLayout resourceLayout:
                        SetDebugMarkerName(
                            VkDebugReportObjectTypeEXT.DescriptorSetLayoutEXT,
                            resourceLayout.DescriptorSetLayout.Handle,
                            name);
                        break;
                    case VkResourceSet resourceSet:
                        SetDebugMarkerName(VkDebugReportObjectTypeEXT.DescriptorSetEXT, resourceSet.DescriptorSet.Handle, name);
                        break;
                    case VkSampler sampler:
                        SetDebugMarkerName(VkDebugReportObjectTypeEXT.SamplerEXT, sampler.DeviceSampler.Handle, name);
                        break;
                    case VkShader shader:
                        SetDebugMarkerName(VkDebugReportObjectTypeEXT.ShaderModuleEXT, shader.ShaderModule.Handle, name);
                        break;
                    case VkTexture tex:
                        SetDebugMarkerName(VkDebugReportObjectTypeEXT.ImageEXT, tex.OptimalDeviceImage.Handle, name);
                        break;
                    case VkTextureView texView:
                        SetDebugMarkerName(VkDebugReportObjectTypeEXT.ImageViewEXT, texView.ImageView.Handle, name);
                        break;
                    case VkFence fence:
                        SetDebugMarkerName(VkDebugReportObjectTypeEXT.FenceEXT, fence.DeviceFence.Handle, name);
                        break;
                    case VkSwapchain sc:
                        SetDebugMarkerName(VkDebugReportObjectTypeEXT.SwapchainKHREXT, sc.DeviceSwapchain.Handle, name);
                        break;
                    default:
                        break;
                }
            }
        }

        private void SetDebugMarkerName(VkDebugReportObjectTypeEXT type, ulong target, string name)
        {
            Debug.Assert(_setObjectNameDelegate != null);

            VkDebugMarkerObjectNameInfoEXT nameInfo = VkDebugMarkerObjectNameInfoEXT.New();
            nameInfo.objectType = type;
            nameInfo.@object = target;

            int byteCount = Encoding.UTF8.GetByteCount(name);
            byte* utf8Ptr = stackalloc byte[byteCount + 1];
            fixed (char* namePtr = name)
            {
                Encoding.UTF8.GetBytes(namePtr, name.Length, utf8Ptr, byteCount);
            }
            utf8Ptr[byteCount] = 0;

            nameInfo.pObjectName = utf8Ptr;
            VkResult result = _setObjectNameDelegate(_device, &nameInfo);
            CheckResult(result);
        }

        private void CreateInstance(bool debug, VulkanDeviceOptions options)
        {
            HashSet<string> availableInstanceLayers = new HashSet<string>(EnumerateInstanceLayers());
            HashSet<string> availableInstanceExtensions = new HashSet<string>(GetInstanceExtensions());

            VkInstanceCreateInfo instanceCI = VkInstanceCreateInfo.New();
            VkApplicationInfo applicationInfo = new VkApplicationInfo();
            applicationInfo.apiVersion = new VkVersion(1, 0, 0);
            applicationInfo.applicationVersion = new VkVersion(1, 0, 0);
            applicationInfo.engineVersion = new VkVersion(1, 0, 0);
            applicationInfo.pApplicationName = s_name;
            applicationInfo.pEngineName = s_name;

            instanceCI.pApplicationInfo = &applicationInfo;

            StackList<IntPtr, Size64Bytes> instanceExtensions = new StackList<IntPtr, Size64Bytes>();
            StackList<IntPtr, Size64Bytes> instanceLayers = new StackList<IntPtr, Size64Bytes>();

            if (availableInstanceExtensions.Contains(CommonStrings.VK_KHR_SURFACE_EXTENSION_NAME))
            {
                _surfaceExtensions.Add(CommonStrings.VK_KHR_SURFACE_EXTENSION_NAME);
            }

            if (RuntimeInformation.IsOSPlatform(OSPlatform.Windows))
            {
                if (availableInstanceExtensions.Contains(CommonStrings.VK_KHR_WIN32_SURFACE_EXTENSION_NAME))
                {
                    _surfaceExtensions.Add(CommonStrings.VK_KHR_WIN32_SURFACE_EXTENSION_NAME);
                }
            }
            else if (RuntimeInformation.IsOSPlatform(OSPlatform.Linux))
            {
                if (availableInstanceExtensions.Contains(CommonStrings.VK_KHR_ANDROID_SURFACE_EXTENSION_NAME))
                {
                    _surfaceExtensions.Add(CommonStrings.VK_KHR_ANDROID_SURFACE_EXTENSION_NAME);
                }
                if (availableInstanceExtensions.Contains(CommonStrings.VK_KHR_XLIB_SURFACE_EXTENSION_NAME))
                {
                    _surfaceExtensions.Add(CommonStrings.VK_KHR_XLIB_SURFACE_EXTENSION_NAME);
                }
                if (availableInstanceExtensions.Contains(CommonStrings.VK_KHR_WAYLAND_SURFACE_EXTENSION_NAME))
                {
                    _surfaceExtensions.Add(CommonStrings.VK_KHR_WAYLAND_SURFACE_EXTENSION_NAME);
                }
            }
            else if (RuntimeInformation.IsOSPlatform(OSPlatform.OSX))
            {
                if (availableInstanceExtensions.Contains(CommonStrings.VK_EXT_METAL_SURFACE_EXTENSION_NAME))
                {
                    _surfaceExtensions.Add(CommonStrings.VK_EXT_METAL_SURFACE_EXTENSION_NAME);
                }
                else // Legacy MoltenVK extensions
                {
                    if (availableInstanceExtensions.Contains(CommonStrings.VK_MVK_MACOS_SURFACE_EXTENSION_NAME))
                    {
                        _surfaceExtensions.Add(CommonStrings.VK_MVK_MACOS_SURFACE_EXTENSION_NAME);
                    }
                    if (availableInstanceExtensions.Contains(CommonStrings.VK_MVK_IOS_SURFACE_EXTENSION_NAME))
                    {
                        _surfaceExtensions.Add(CommonStrings.VK_MVK_IOS_SURFACE_EXTENSION_NAME);
                    }
                }
            }

            foreach (var ext in _surfaceExtensions)
            {
                instanceExtensions.Add(ext);
            }

            bool hasDeviceProperties2 = availableInstanceExtensions.Contains(CommonStrings.VK_KHR_get_physical_device_properties2);
            if (hasDeviceProperties2)
            {
                instanceExtensions.Add(CommonStrings.VK_KHR_get_physical_device_properties2);
            }

            string[] requestedInstanceExtensions = options.InstanceExtensions ?? Array.Empty<string>();
            List<FixedUtf8String> tempStrings = new List<FixedUtf8String>();
            foreach (string requiredExt in requestedInstanceExtensions)
            {
                if (!availableInstanceExtensions.Contains(requiredExt))
                {
                    throw new VeldridException($"The required instance extension was not available: {requiredExt}");
                }

                FixedUtf8String utf8Str = new FixedUtf8String(requiredExt);
                instanceExtensions.Add(utf8Str);
                tempStrings.Add(utf8Str);
            }

            bool debugReportExtensionAvailable = false;
            if (debug)
            {
                if (availableInstanceExtensions.Contains(CommonStrings.VK_EXT_DEBUG_REPORT_EXTENSION_NAME))
                {
                    debugReportExtensionAvailable = true;
                    instanceExtensions.Add(CommonStrings.VK_EXT_DEBUG_REPORT_EXTENSION_NAME);
                }
                if (availableInstanceLayers.Contains(CommonStrings.StandardValidationLayerName))
                {
                    _standardValidationSupported = true;
                    instanceLayers.Add(CommonStrings.StandardValidationLayerName);
                }
            }

            instanceCI.enabledExtensionCount = instanceExtensions.Count;
            instanceCI.ppEnabledExtensionNames = (byte**)instanceExtensions.Data;

            instanceCI.enabledLayerCount = instanceLayers.Count;
            if (instanceLayers.Count > 0)
            {
                instanceCI.ppEnabledLayerNames = (byte**)instanceLayers.Data;
            }

            VkResult result = vkCreateInstance(ref instanceCI, null, out _instance);
            CheckResult(result);

            if (HasSurfaceExtension(CommonStrings.VK_EXT_METAL_SURFACE_EXTENSION_NAME))
            {
                _createMetalSurfaceEXT = GetInstanceProcAddr<vkCreateMetalSurfaceEXT_t>("vkCreateMetalSurfaceEXT");
            }

            if (debug && debugReportExtensionAvailable)
            {
                EnableDebugCallback();
            }

            if (hasDeviceProperties2)
            {
                _getPhysicalDeviceProperties2 = GetInstanceProcAddr<vkGetPhysicalDeviceProperties2_t>("vkGetPhysicalDeviceProperties2")
                    ?? GetInstanceProcAddr<vkGetPhysicalDeviceProperties2_t>("vkGetPhysicalDeviceProperties2KHR");
            }

            foreach (FixedUtf8String tempStr in tempStrings)
            {
                tempStr.Dispose();
            }
        }

        public bool HasSurfaceExtension(FixedUtf8String extension)
        {
            return _surfaceExtensions.Contains(extension);
        }

        public void EnableDebugCallback(VkDebugReportFlagsEXT flags = VkDebugReportFlagsEXT.WarningEXT | VkDebugReportFlagsEXT.ErrorEXT)
        {
            Debug.WriteLine("Enabling Vulkan Debug callbacks.");
            _debugCallbackFunc = DebugCallback;
            IntPtr debugFunctionPtr = Marshal.GetFunctionPointerForDelegate(_debugCallbackFunc);
            VkDebugReportCallbackCreateInfoEXT debugCallbackCI = VkDebugReportCallbackCreateInfoEXT.New();
            debugCallbackCI.flags = flags;
            debugCallbackCI.pfnCallback = debugFunctionPtr;
            IntPtr createFnPtr;
            using (FixedUtf8String debugExtFnName = "vkCreateDebugReportCallbackEXT")
            {
                createFnPtr = vkGetInstanceProcAddr(_instance, debugExtFnName);
            }
            if (createFnPtr == IntPtr.Zero)
            {
                return;
            }

            vkCreateDebugReportCallbackEXT_d createDelegate = Marshal.GetDelegateForFunctionPointer<vkCreateDebugReportCallbackEXT_d>(createFnPtr);
            VkResult result = createDelegate(_instance, &debugCallbackCI, IntPtr.Zero, out _debugCallbackHandle);
            CheckResult(result);
        }

        private uint DebugCallback(
            uint flags,
            VkDebugReportObjectTypeEXT objectType,
            ulong @object,
            UIntPtr location,
            int messageCode,
            byte* pLayerPrefix,
            byte* pMessage,
            void* pUserData)
        {
            string message = Util.GetString(pMessage);
            VkDebugReportFlagsEXT debugReportFlags = (VkDebugReportFlagsEXT)flags;

#if DEBUG
            if (Debugger.IsAttached)
            {
                Debugger.Break();
            }
#endif

            string fullMessage = $"[{debugReportFlags}] ({objectType}) {message}";

            if (debugReportFlags == VkDebugReportFlagsEXT.ErrorEXT)
            {
                throw new VeldridException("A Vulkan validation error was encountered: " + fullMessage);
            }

            Console.WriteLine(fullMessage);
            return 0;
        }

        private void CreatePhysicalDevice()
        {
            uint deviceCount = 0;
            vkEnumeratePhysicalDevices(_instance, ref deviceCount, null);
            if (deviceCount == 0)
            {
                throw new InvalidOperationException("No physical devices exist.");
            }

            VkPhysicalDevice[] physicalDevices = new VkPhysicalDevice[deviceCount];
            vkEnumeratePhysicalDevices(_instance, ref deviceCount, ref physicalDevices[0]);
            // Just use the first one.
            _physicalDevice = physicalDevices[0];

            vkGetPhysicalDeviceProperties(_physicalDevice, out _physicalDeviceProperties);
            fixed (byte* utf8NamePtr = _physicalDeviceProperties.deviceName)
            {
                _deviceName = Encoding.UTF8.GetString(utf8NamePtr, (int)MaxPhysicalDeviceNameSize).TrimEnd('\0');
            }

            _vendorName = "id:" + _physicalDeviceProperties.vendorID.ToString("x8");
            _apiVersion = GraphicsApiVersion.Unknown;
            _driverInfo = "version:" + _physicalDeviceProperties.driverVersion.ToString("x8");

            vkGetPhysicalDeviceFeatures(_physicalDevice, out _physicalDeviceFeatures);

            vkGetPhysicalDeviceMemoryProperties(_physicalDevice, out _physicalDeviceMemProperties);
        }

        public VkExtensionProperties[] GetDeviceExtensionProperties()
        {
            uint propertyCount = 0;
            VkResult result = vkEnumerateDeviceExtensionProperties(_physicalDevice, (byte*)null, &propertyCount, null);
            CheckResult(result);
<<<<<<< HEAD
            VkExtensionProperties[] props = new VkExtensionProperties[(int)propertyCount];
            fixed (VkExtensionProperties* properties = props)
            {
                result = vkEnumerateDeviceExtensionProperties(_physicalDevice, (byte*)null, &propertyCount, properties);
                CheckResult(result);
            }
            return props;
        }

        private void CreateLogicalDevice(VkSurfaceKHR surface, bool preferStandardClipY, VulkanDeviceOptions options)
        {
            GetQueueFamilyIndices(surface);

            HashSet<uint> familyIndices = new HashSet<uint> { _graphicsQueueIndex, _presentQueueIndex };
            VkDeviceQueueCreateInfo* queueCreateInfos = stackalloc VkDeviceQueueCreateInfo[familyIndices.Count];
            uint queueCreateInfosCount = (uint)familyIndices.Count;

            int i = 0;
            foreach (uint index in familyIndices)
            {
                VkDeviceQueueCreateInfo queueCreateInfo = VkDeviceQueueCreateInfo.New();
                queueCreateInfo.queueFamilyIndex = _graphicsQueueIndex;
                queueCreateInfo.queueCount = 1;
                float priority = 1f;
                queueCreateInfo.pQueuePriorities = &priority;
                queueCreateInfos[i] = queueCreateInfo;
                i += 1;
            }

            VkPhysicalDeviceFeatures deviceFeatures = _physicalDeviceFeatures;

            VkExtensionProperties[] props = GetDeviceExtensionProperties();

            HashSet<string> requiredInstanceExtensions = new HashSet<string>(options.DeviceExtensions ?? Array.Empty<string>());

            bool hasMemReqs2 = false;
            bool hasDedicatedAllocation = false;
            bool hasDriverProperties = false;
            IntPtr[] activeExtensions = new IntPtr[props.Length];
            uint activeExtensionCount = 0;

            fixed (VkExtensionProperties* properties = props)
            {
                for (int property = 0; property < props.Length; property++)
                {
                    string extensionName = Util.GetString(properties[property].extensionName);
                    if (extensionName == "VK_EXT_debug_marker")
                    {
                        activeExtensions[activeExtensionCount++] = CommonStrings.VK_EXT_DEBUG_MARKER_EXTENSION_NAME;
                        requiredInstanceExtensions.Remove(extensionName);
                        _debugMarkerEnabled = true;
                    }
                    else if (extensionName == "VK_KHR_swapchain")
                    {
                        activeExtensions[activeExtensionCount++] = (IntPtr)properties[property].extensionName;
                        requiredInstanceExtensions.Remove(extensionName);
                    }
                    else if (preferStandardClipY && extensionName == "VK_KHR_maintenance1")
                    {
                        activeExtensions[activeExtensionCount++] = (IntPtr)properties[property].extensionName;
                        requiredInstanceExtensions.Remove(extensionName);
                        _standardClipYDirection = true;
                    }
                    else if (extensionName == "VK_KHR_get_memory_requirements2")
                    {
                        activeExtensions[activeExtensionCount++] = (IntPtr)properties[property].extensionName;
                        requiredInstanceExtensions.Remove(extensionName);
                        hasMemReqs2 = true;
                    }
                    else if (extensionName == "VK_KHR_dedicated_allocation")
                    {
                        activeExtensions[activeExtensionCount++] = (IntPtr)properties[property].extensionName;
                        requiredInstanceExtensions.Remove(extensionName);
                        hasDedicatedAllocation = true;
                    }
                    else if (extensionName == "VK_KHR_driver_properties")
                    {
                        activeExtensions[activeExtensionCount++] = (IntPtr)properties[property].extensionName;
                        requiredInstanceExtensions.Remove(extensionName);
                        hasDriverProperties = true;
                    }
                    else if (requiredInstanceExtensions.Remove(extensionName))
                    {
                        activeExtensions[activeExtensionCount++] = (IntPtr)properties[property].extensionName;
                    }
                }
            }

            if (requiredInstanceExtensions.Count != 0)
            {
                string missingList = string.Join(", ", requiredInstanceExtensions);
                throw new VeldridException(
                    $"The following Vulkan device extensions were not available: {missingList}");
            }

            VkDeviceCreateInfo deviceCreateInfo = VkDeviceCreateInfo.New();
            deviceCreateInfo.queueCreateInfoCount = queueCreateInfosCount;
            deviceCreateInfo.pQueueCreateInfos = queueCreateInfos;

            deviceCreateInfo.pEnabledFeatures = &deviceFeatures;

            StackList<IntPtr> layerNames = new StackList<IntPtr>();
            if (_standardValidationSupported)
            {
                layerNames.Add(CommonStrings.StandardValidationLayerName);
            }
            deviceCreateInfo.enabledLayerCount = layerNames.Count;
            deviceCreateInfo.ppEnabledLayerNames = (byte**)layerNames.Data;

            fixed (IntPtr* activeExtensionsPtr = activeExtensions)
            {
                deviceCreateInfo.enabledExtensionCount = activeExtensionCount;
                deviceCreateInfo.ppEnabledExtensionNames = (byte**)activeExtensionsPtr;

                VkResult result = vkCreateDevice(_physicalDevice, ref deviceCreateInfo, null, out _device);
                CheckResult(result);
            }

            vkGetDeviceQueue(_device, _graphicsQueueIndex, 0, out _graphicsQueue);

            if (_debugMarkerEnabled)
            {
                _setObjectNameDelegate = Marshal.GetDelegateForFunctionPointer<vkDebugMarkerSetObjectNameEXT_t>(
                    GetInstanceProcAddr("vkDebugMarkerSetObjectNameEXT"));
                _markerBegin = Marshal.GetDelegateForFunctionPointer<vkCmdDebugMarkerBeginEXT_t>(
                    GetInstanceProcAddr("vkCmdDebugMarkerBeginEXT"));
                _markerEnd = Marshal.GetDelegateForFunctionPointer<vkCmdDebugMarkerEndEXT_t>(
                    GetInstanceProcAddr("vkCmdDebugMarkerEndEXT"));
                _markerInsert = Marshal.GetDelegateForFunctionPointer<vkCmdDebugMarkerInsertEXT_t>(
                    GetInstanceProcAddr("vkCmdDebugMarkerInsertEXT"));
            }
            if (hasDedicatedAllocation && hasMemReqs2)
            {
                _getBufferMemoryRequirements2 = GetDeviceProcAddr<vkGetBufferMemoryRequirements2_t>("vkGetBufferMemoryRequirements2")
                    ?? GetDeviceProcAddr<vkGetBufferMemoryRequirements2_t>("vkGetBufferMemoryRequirements2KHR");
                _getImageMemoryRequirements2 = GetDeviceProcAddr<vkGetImageMemoryRequirements2_t>("vkGetImageMemoryRequirements2")
                    ?? GetDeviceProcAddr<vkGetImageMemoryRequirements2_t>("vkGetImageMemoryRequirements2KHR");
            }
            if (_getPhysicalDeviceProperties2 != null && hasDriverProperties)
            {
                VkPhysicalDeviceDriverProperties driverProps = VkPhysicalDeviceDriverProperties.New();
                _getPhysicalDeviceProperties2(_physicalDevice, &driverProps);

                string driverName = Encoding.UTF8.GetString(
                    driverProps.driverName, VkPhysicalDeviceDriverProperties.DriverNameLength).TrimEnd('\0');

                string driverInfo = Encoding.UTF8.GetString(
                    driverProps.driverInfo, VkPhysicalDeviceDriverProperties.DriverInfoLength).TrimEnd('\0');

                VkConformanceVersion conforming = driverProps.conformanceVersion;
                _apiVersion = new GraphicsApiVersion(conforming.major, conforming.minor, conforming.subminor, conforming.patch);
                _driverName = driverName;
                _driverInfo = driverInfo;
            }
        }

        private IntPtr GetInstanceProcAddr(string name)
        {
            int byteCount = Encoding.UTF8.GetByteCount(name);
            byte* utf8Ptr = stackalloc byte[byteCount + 1];

            fixed (char* namePtr = name)
            {
                Encoding.UTF8.GetBytes(namePtr, name.Length, utf8Ptr, byteCount);
            }
            utf8Ptr[byteCount] = 0;

            return vkGetInstanceProcAddr(_instance, utf8Ptr);
        }

        private T GetInstanceProcAddr<T>(string name)
        {
            IntPtr funcPtr = GetInstanceProcAddr(name);
            if (funcPtr != IntPtr.Zero)
            { return Marshal.GetDelegateForFunctionPointer<T>(funcPtr); }
            else
            { return default; }
        }

        private IntPtr GetDeviceProcAddr(string name)
        {
            int byteCount = Encoding.UTF8.GetByteCount(name);
            byte* utf8Ptr = stackalloc byte[byteCount + 1];

            fixed (char* namePtr = name)
            {
                Encoding.UTF8.GetBytes(namePtr, name.Length, utf8Ptr, byteCount);
            }
            utf8Ptr[byteCount] = 0;

            return vkGetDeviceProcAddr(_device, utf8Ptr);
        }

        private T GetDeviceProcAddr<T>(string name)
        {
            IntPtr funcPtr = GetDeviceProcAddr(name);
            if (funcPtr != IntPtr.Zero)
            { return Marshal.GetDelegateForFunctionPointer<T>(funcPtr); }
            else
            { return default; }
        }

        private void GetQueueFamilyIndices(VkSurfaceKHR surface)
        {
            uint queueFamilyCount = 0;
            vkGetPhysicalDeviceQueueFamilyProperties(_physicalDevice, ref queueFamilyCount, null);
            VkQueueFamilyProperties[] qfp = new VkQueueFamilyProperties[queueFamilyCount];
            vkGetPhysicalDeviceQueueFamilyProperties(_physicalDevice, ref queueFamilyCount, out qfp[0]);

            bool foundGraphics = false;
            bool foundPresent = surface == VkSurfaceKHR.Null;

            for (uint i = 0; i < qfp.Length; i++)
            {
                if ((qfp[i].queueFlags & VkQueueFlags.Graphics) != 0)
                {
                    _graphicsQueueIndex = i;
                    foundGraphics = true;
                }

                if (!foundPresent)
                {
                    vkGetPhysicalDeviceSurfaceSupportKHR(_physicalDevice, i, surface, out VkBool32 presentSupported);
                    if (presentSupported)
                    {
                        _presentQueueIndex = i;
                        foundPresent = true;
                    }
                }

                if (foundGraphics && foundPresent)
                {
                    return;
                }
            }
        }

        private void CreateDescriptorPool()
        {
            _descriptorPoolManager = new VkDescriptorPoolManager(this);
        }

        private void CreateGraphicsCommandPool()
        {
            VkCommandPoolCreateInfo commandPoolCI = VkCommandPoolCreateInfo.New();
            commandPoolCI.flags = VkCommandPoolCreateFlags.ResetCommandBuffer;
            commandPoolCI.queueFamilyIndex = _graphicsQueueIndex;
            VkResult result = vkCreateCommandPool(_device, ref commandPoolCI, null, out _graphicsCommandPool);
            CheckResult(result);
=======
            VkExtensionProperties* properties = stackalloc VkExtensionProperties[(int)propertyCount];
            result = vkEnumerateDeviceExtensionProperties(_physicalDevice, (byte*)null, &propertyCount, properties);
            CheckResult(result);

            HashSet<string> requiredInstanceExtensions = new HashSet<string>(options.DeviceExtensions ?? Array.Empty<string>());

            bool hasMemReqs2 = false;
            bool hasDedicatedAllocation = false;
            StackList<IntPtr> extensionNames = new StackList<IntPtr>();
            for (int property = 0; property < propertyCount; property++)
            {
                string extensionName = Util.GetString(properties[property].extensionName);
                if (extensionName == "VK_EXT_debug_marker")
                {
                    extensionNames.Add(CommonStrings.VK_EXT_DEBUG_MARKER_EXTENSION_NAME);
                    requiredInstanceExtensions.Remove(extensionName);
                    _debugMarkerEnabled = true;
                }
                else if (extensionName == "VK_KHR_swapchain")
                {
                    extensionNames.Add((IntPtr)properties[property].extensionName);
                    requiredInstanceExtensions.Remove(extensionName);
                }
                else if (preferStandardClipY && extensionName == "VK_KHR_maintenance1")
                {
                    extensionNames.Add((IntPtr)properties[property].extensionName);
                    requiredInstanceExtensions.Remove(extensionName);
                    _standardClipYDirection = true;
                }
                else if (extensionName == "VK_KHR_get_memory_requirements2")
                {
                    extensionNames.Add((IntPtr)properties[property].extensionName);
                    requiredInstanceExtensions.Remove(extensionName);
                    hasMemReqs2 = true;
                }
                else if (extensionName == "VK_KHR_dedicated_allocation")
                {
                    extensionNames.Add((IntPtr)properties[property].extensionName);
                    requiredInstanceExtensions.Remove(extensionName);
                    hasDedicatedAllocation = true;
                }
                else if (requiredInstanceExtensions.Remove(extensionName))
                {
                    extensionNames.Add((IntPtr)properties[property].extensionName);
                }
            }

            if (requiredInstanceExtensions.Count != 0)
            {
                string missingList = string.Join(", ", requiredInstanceExtensions);
                throw new VeldridException(
                    $"The following Vulkan device extensions were not available: {missingList}");
            }

            VkDeviceCreateInfo deviceCreateInfo = VkDeviceCreateInfo.New();
            deviceCreateInfo.queueCreateInfoCount = queueCreateInfosCount;
            deviceCreateInfo.pQueueCreateInfos = queueCreateInfos;

            deviceCreateInfo.pEnabledFeatures = &deviceFeatures;

            StackList<IntPtr> layerNames = new StackList<IntPtr>();
            if (_standardValidationSupported)
            {
                layerNames.Add(CommonStrings.StandardValidationLayerName);
            }
            deviceCreateInfo.enabledLayerCount = layerNames.Count;
            deviceCreateInfo.ppEnabledLayerNames = (byte**)layerNames.Data;

            deviceCreateInfo.enabledExtensionCount = extensionNames.Count;
            deviceCreateInfo.ppEnabledExtensionNames = (byte**)extensionNames.Data;

            result = vkCreateDevice(_physicalDevice, ref deviceCreateInfo, null, out _device);
            CheckResult(result);

            vkGetDeviceQueue(_device, _graphicsQueueIndex, 0, out _graphicsQueue);

            if (_debugMarkerEnabled)
            {
                _setObjectNameDelegate = Marshal.GetDelegateForFunctionPointer<vkDebugMarkerSetObjectNameEXT_t>(
                    GetInstanceProcAddr("vkDebugMarkerSetObjectNameEXT"));
                _markerBegin = Marshal.GetDelegateForFunctionPointer<vkCmdDebugMarkerBeginEXT_t>(
                    GetInstanceProcAddr("vkCmdDebugMarkerBeginEXT"));
                _markerEnd = Marshal.GetDelegateForFunctionPointer<vkCmdDebugMarkerEndEXT_t>(
                    GetInstanceProcAddr("vkCmdDebugMarkerEndEXT"));
                _markerInsert = Marshal.GetDelegateForFunctionPointer<vkCmdDebugMarkerInsertEXT_t>(
                    GetInstanceProcAddr("vkCmdDebugMarkerInsertEXT"));
            }
            if (hasDedicatedAllocation && hasMemReqs2)
            {
                _getBufferMemoryRequirements2 = GetDeviceProcAddr<vkGetBufferMemoryRequirements2_t>("vkGetBufferMemoryRequirements2")
                    ?? GetDeviceProcAddr<vkGetBufferMemoryRequirements2_t>("vkGetBufferMemoryRequirements2KHR");
                _getImageMemoryRequirements2 = GetDeviceProcAddr<vkGetImageMemoryRequirements2_t>("vkGetImageMemoryRequirements2")
                    ?? GetDeviceProcAddr<vkGetImageMemoryRequirements2_t>("vkGetImageMemoryRequirements2KHR");
            }
        }

        private IntPtr GetInstanceProcAddr(string name)
        {
            int byteCount = Encoding.UTF8.GetByteCount(name);
            byte* utf8Ptr = stackalloc byte[byteCount + 1];

            fixed (char* namePtr = name)
            {
                Encoding.UTF8.GetBytes(namePtr, name.Length, utf8Ptr, byteCount);
            }
            utf8Ptr[byteCount] = 0;

            return vkGetInstanceProcAddr(_instance, utf8Ptr);
        }

        private T GetInstanceProcAddr<T>(string name)
        {
            IntPtr funcPtr = GetInstanceProcAddr(name);
            if (funcPtr != IntPtr.Zero)
            {
                return Marshal.GetDelegateForFunctionPointer<T>(funcPtr);
            }
            return default;
        }

        private IntPtr GetDeviceProcAddr(string name)
        {
            int byteCount = Encoding.UTF8.GetByteCount(name);
            byte* utf8Ptr = stackalloc byte[byteCount + 1];

            fixed (char* namePtr = name)
            {
                Encoding.UTF8.GetBytes(namePtr, name.Length, utf8Ptr, byteCount);
            }
            utf8Ptr[byteCount] = 0;

            return vkGetDeviceProcAddr(_device, utf8Ptr);
        }

        private T GetDeviceProcAddr<T>(string name)
        {
            IntPtr funcPtr = GetDeviceProcAddr(name);
            if (funcPtr != IntPtr.Zero)
            {
                return Marshal.GetDelegateForFunctionPointer<T>(funcPtr);
            }
            return default;
        }

        private void GetQueueFamilyIndices(VkSurfaceKHR surface)
        {
            uint queueFamilyCount = 0;
            vkGetPhysicalDeviceQueueFamilyProperties(_physicalDevice, ref queueFamilyCount, null);
            VkQueueFamilyProperties[] qfp = new VkQueueFamilyProperties[queueFamilyCount];
            vkGetPhysicalDeviceQueueFamilyProperties(_physicalDevice, ref queueFamilyCount, out qfp[0]);

            bool foundGraphics = false;
            bool foundPresent = surface == VkSurfaceKHR.Null;

            for (uint i = 0; i < qfp.Length; i++)
            {
                if ((qfp[i].queueFlags & VkQueueFlags.Graphics) != 0)
                {
                    _graphicsQueueIndex = i;
                    foundGraphics = true;
                }

                if (!foundPresent)
                {
                    vkGetPhysicalDeviceSurfaceSupportKHR(_physicalDevice, i, surface, out VkBool32 presentSupported);
                    if (presentSupported)
                    {
                        _presentQueueIndex = i;
                        foundPresent = true;
                    }
                }

                if (foundGraphics && foundPresent)
                {
                    return;
                }
            }
        }

        private void CreateDescriptorPool()
        {
            _descriptorPoolManager = new VkDescriptorPoolManager(this);
        }

        private void CreateGraphicsCommandPool()
        {
            VkCommandPoolCreateInfo commandPoolCI = VkCommandPoolCreateInfo.New();
            commandPoolCI.flags = VkCommandPoolCreateFlags.ResetCommandBuffer;
            commandPoolCI.queueFamilyIndex = _graphicsQueueIndex;
            VkResult result = vkCreateCommandPool(_device, ref commandPoolCI, null, out _graphicsCommandPool);
            CheckResult(result);
>>>>>>> 7c248955
        }

        protected override MappedResource MapCore(MappableResource resource, MapMode mode, uint subresource)
        {
            VkMemoryBlock memoryBlock = default(VkMemoryBlock);
            IntPtr mappedPtr = IntPtr.Zero;
            uint sizeInBytes;
            uint offset = 0;
            uint rowPitch = 0;
            uint depthPitch = 0;
            if (resource is VkBuffer buffer)
            {
                memoryBlock = buffer.Memory;
                sizeInBytes = buffer.SizeInBytes;
            }
            else
            {
                VkTexture texture = Util.AssertSubtype<MappableResource, VkTexture>(resource);
                VkSubresourceLayout layout = texture.GetSubresourceLayout(subresource);
                memoryBlock = texture.Memory;
                sizeInBytes = (uint)layout.size;
                offset = (uint)layout.offset;
                rowPitch = (uint)layout.rowPitch;
                depthPitch = (uint)layout.depthPitch;
            }

            if (memoryBlock.DeviceMemory.Handle != 0)
            {
                if (memoryBlock.IsPersistentMapped)
                {
                    mappedPtr = (IntPtr)memoryBlock.BlockMappedPointer;
                }
                else
                {
                    mappedPtr = _memoryManager.Map(memoryBlock);
                }
            }

            byte* dataPtr = (byte*)mappedPtr.ToPointer() + offset;
            return new MappedResource(
                resource,
                mode,
                (IntPtr)dataPtr,
                sizeInBytes,
                subresource,
                rowPitch,
                depthPitch);
        }

        protected override void UnmapCore(MappableResource resource, uint subresource)
        {
            VkMemoryBlock memoryBlock = default(VkMemoryBlock);
            if (resource is VkBuffer buffer)
            {
                memoryBlock = buffer.Memory;
            }
            else
            {
                VkTexture tex = Util.AssertSubtype<MappableResource, VkTexture>(resource);
                memoryBlock = tex.Memory;
            }

            if (memoryBlock.DeviceMemory.Handle != 0 && !memoryBlock.IsPersistentMapped)
            {
                vkUnmapMemory(_device, memoryBlock.DeviceMemory);
            }
        }

        protected override void PlatformDispose()
        {
            Debug.Assert(_submittedFences.Count == 0);
            foreach (Vulkan.VkFence fence in _availableSubmissionFences)
            {
                vkDestroyFence(_device, fence, null);
            }

            _mainSwapchain?.Dispose();
            if (_debugCallbackFunc != null)
            {
                _debugCallbackFunc = null;
                FixedUtf8String debugExtFnName = "vkDestroyDebugReportCallbackEXT";
                IntPtr destroyFuncPtr = vkGetInstanceProcAddr(_instance, debugExtFnName);
                vkDestroyDebugReportCallbackEXT_d destroyDel
                    = Marshal.GetDelegateForFunctionPointer<vkDestroyDebugReportCallbackEXT_d>(destroyFuncPtr);
                destroyDel(_instance, _debugCallbackHandle, null);
            }

            _descriptorPoolManager.DestroyAll();
            vkDestroyCommandPool(_device, _graphicsCommandPool, null);

            Debug.Assert(_submittedStagingTextures.Count == 0);
            foreach (VkTexture tex in _availableStagingTextures)
            {
                tex.Dispose();
            }

            Debug.Assert(_submittedStagingBuffers.Count == 0);
            foreach (VkBuffer buffer in _availableStagingBuffers)
            {
                buffer.Dispose();
            }

            lock (_graphicsCommandPoolLock)
            {
                while (_sharedGraphicsCommandPools.Count > 0)
                {
                    SharedCommandPool sharedPool = _sharedGraphicsCommandPools.Pop();
                    sharedPool.Destroy();
                }
            }

            _memoryManager.Dispose();

            VkResult result = vkDeviceWaitIdle(_device);
            CheckResult(result);
            vkDestroyDevice(_device, null);
            vkDestroyInstance(_instance, null);
        }

        private protected override void WaitForIdleCore()
        {
            lock (_graphicsQueueLock)
            {
                vkQueueWaitIdle(_graphicsQueue);
            }

            CheckSubmittedFences();
        }

        public override TextureSampleCount GetSampleCountLimit(PixelFormat format, bool depthFormat)
        {
            VkImageUsageFlags usageFlags = VkImageUsageFlags.Sampled;
            usageFlags |= depthFormat ? VkImageUsageFlags.DepthStencilAttachment : VkImageUsageFlags.ColorAttachment;

            vkGetPhysicalDeviceImageFormatProperties(
                _physicalDevice,
                VkFormats.VdToVkPixelFormat(format),
                VkImageType.Image2D,
                VkImageTiling.Optimal,
                usageFlags,
                VkImageCreateFlags.None,
                out VkImageFormatProperties formatProperties);

            VkSampleCountFlags vkSampleCounts = formatProperties.sampleCounts;
            if ((vkSampleCounts & VkSampleCountFlags.Count32) == VkSampleCountFlags.Count32)
            {
                return TextureSampleCount.Count32;
            }
            else if ((vkSampleCounts & VkSampleCountFlags.Count16) == VkSampleCountFlags.Count16)
            {
                return TextureSampleCount.Count16;
            }
            else if ((vkSampleCounts & VkSampleCountFlags.Count8) == VkSampleCountFlags.Count8)
            {
                return TextureSampleCount.Count8;
            }
            else if ((vkSampleCounts & VkSampleCountFlags.Count4) == VkSampleCountFlags.Count4)
            {
                return TextureSampleCount.Count4;
            }
            else if ((vkSampleCounts & VkSampleCountFlags.Count2) == VkSampleCountFlags.Count2)
            {
                return TextureSampleCount.Count2;
            }

            return TextureSampleCount.Count1;
        }

        private protected override bool GetPixelFormatSupportCore(
            PixelFormat format,
            TextureType type,
            TextureUsage usage,
            out PixelFormatProperties properties)
        {
            VkFormat vkFormat = VkFormats.VdToVkPixelFormat(format, (usage & TextureUsage.DepthStencil) != 0);
            VkImageType vkType = VkFormats.VdToVkTextureType(type);
            VkImageTiling tiling = usage == TextureUsage.Staging ? VkImageTiling.Linear : VkImageTiling.Optimal;
            VkImageUsageFlags vkUsage = VkFormats.VdToVkTextureUsage(usage);

            VkResult result = vkGetPhysicalDeviceImageFormatProperties(
                _physicalDevice,
                vkFormat,
                vkType,
                tiling,
                vkUsage,
                VkImageCreateFlags.None,
                out VkImageFormatProperties vkProps);

            if (result == VkResult.ErrorFormatNotSupported)
            {
                properties = default(PixelFormatProperties);
                return false;
            }
            CheckResult(result);

            properties = new PixelFormatProperties(
               vkProps.maxExtent.width,
               vkProps.maxExtent.height,
               vkProps.maxExtent.depth,
               vkProps.maxMipLevels,
               vkProps.maxArrayLayers,
               (uint)vkProps.sampleCounts);
            return true;
        }

        internal VkFilter GetFormatFilter(VkFormat format)
        {
            if (!_filters.TryGetValue(format, out VkFilter filter))
            {
                vkGetPhysicalDeviceFormatProperties(_physicalDevice, format, out VkFormatProperties vkFormatProps);
                filter = (vkFormatProps.optimalTilingFeatures & VkFormatFeatureFlags.SampledImageFilterLinear) != 0
                    ? VkFilter.Linear
                    : VkFilter.Nearest;
                _filters.TryAdd(format, filter);
            }

            return filter;
        }

        private protected override void UpdateBufferCore(DeviceBuffer buffer, uint bufferOffsetInBytes, IntPtr source, uint sizeInBytes)
        {
            VkBuffer vkBuffer = Util.AssertSubtype<DeviceBuffer, VkBuffer>(buffer);
            VkBuffer copySrcVkBuffer = null;
            IntPtr mappedPtr;
            byte* destPtr;
            bool isPersistentMapped = vkBuffer.Memory.IsPersistentMapped;
            if (isPersistentMapped)
            {
                mappedPtr = (IntPtr)vkBuffer.Memory.BlockMappedPointer;
                destPtr = (byte*)mappedPtr + bufferOffsetInBytes;
            }
            else
            {
                copySrcVkBuffer = GetFreeStagingBuffer(sizeInBytes);
                mappedPtr = (IntPtr)copySrcVkBuffer.Memory.BlockMappedPointer;
                destPtr = (byte*)mappedPtr;
            }

            Unsafe.CopyBlock(destPtr, source.ToPointer(), sizeInBytes);

            if (!isPersistentMapped)
            {
                SharedCommandPool pool = GetFreeCommandPool();
                VkCommandBuffer cb = pool.BeginNewCommandBuffer();

                VkBufferCopy copyRegion = new VkBufferCopy
                {
                    dstOffset = bufferOffsetInBytes,
                    size = sizeInBytes
                };
                vkCmdCopyBuffer(cb, copySrcVkBuffer.DeviceBuffer, vkBuffer.DeviceBuffer, 1, ref copyRegion);

                pool.EndAndSubmit(cb);
                lock (_stagingResourcesLock)
                {
                    _submittedStagingBuffers.Add(cb, copySrcVkBuffer);
                }
            }
        }

        private SharedCommandPool GetFreeCommandPool()
        {
            SharedCommandPool sharedPool = null;
            lock (_graphicsCommandPoolLock)
            {
                if (_sharedGraphicsCommandPools.Count > 0)
                    sharedPool = _sharedGraphicsCommandPools.Pop();
            }

            if (sharedPool == null)
                sharedPool = new SharedCommandPool(this, false);

            return sharedPool;
        }

        private IntPtr MapBuffer(VkBuffer buffer, uint numBytes)
        {
            if (buffer.Memory.IsPersistentMapped)
            {
                return (IntPtr)buffer.Memory.BlockMappedPointer;
            }
            else
            {
                void* mappedPtr;
                VkResult result = vkMapMemory(Device, buffer.Memory.DeviceMemory, buffer.Memory.Offset, numBytes, 0, &mappedPtr);
                CheckResult(result);
                return (IntPtr)mappedPtr;
            }
        }

        private void UnmapBuffer(VkBuffer buffer)
        {
            if (!buffer.Memory.IsPersistentMapped)
            {
                vkUnmapMemory(Device, buffer.Memory.DeviceMemory);
            }
        }

        private protected override void UpdateTextureCore(
            Texture texture,
            IntPtr source,
            uint sizeInBytes,
            uint x,
            uint y,
            uint z,
            uint width,
            uint height,
            uint depth,
            uint mipLevel,
            uint arrayLayer)
        {
            VkTexture vkTex = Util.AssertSubtype<Texture, VkTexture>(texture);
            bool isStaging = (vkTex.Usage & TextureUsage.Staging) != 0;
            if (isStaging)
            {
                VkMemoryBlock memBlock = vkTex.Memory;
                uint subresource = texture.CalculateSubresource(mipLevel, arrayLayer);
                VkSubresourceLayout layout = vkTex.GetSubresourceLayout(subresource);
                byte* imageBasePtr = (byte*)memBlock.BlockMappedPointer + layout.offset;

                uint srcRowPitch = FormatHelpers.GetRowPitch(width, texture.Format);
                uint srcDepthPitch = FormatHelpers.GetDepthPitch(srcRowPitch, height, texture.Format);
                Util.CopyTextureRegion(
                    source.ToPointer(),
                    0, 0, 0,
                    srcRowPitch, srcDepthPitch,
                    imageBasePtr,
                    x, y, z,
                    (uint)layout.rowPitch, (uint)layout.depthPitch,
                    width, height, depth,
                    texture.Format);
            }
            else
            {
                VkTexture stagingTex = GetFreeStagingTexture(width, height, depth, texture.Format);
                UpdateTexture(stagingTex, source, sizeInBytes, 0, 0, 0, width, height, depth, 0, 0);
                SharedCommandPool pool = GetFreeCommandPool();
                VkCommandBuffer cb = pool.BeginNewCommandBuffer();
                VkCommandList.CopyTextureCore_VkCommandBuffer(
                    cb,
                    stagingTex, 0, 0, 0, 0, 0,
                    texture, x, y, z, mipLevel, arrayLayer,
                    width, height, depth, 1);
                lock (_stagingResourcesLock)
                {
                    _submittedStagingTextures.Add(cb, stagingTex);
                }
                pool.EndAndSubmit(cb);
            }
        }

        private VkTexture GetFreeStagingTexture(uint width, uint height, uint depth, PixelFormat format)
        {
            uint totalSize = FormatHelpers.GetRegionSize(width, height, depth, format);
            lock (_stagingResourcesLock)
            {
                for (int i = 0; i < _availableStagingTextures.Count; i++)
                {
                    VkTexture tex = _availableStagingTextures[i];
                    if (tex.Memory.Size >= totalSize)
                    {
                        _availableStagingTextures.RemoveAt(i);
                        tex.SetStagingDimensions(width, height, depth, format);
                        return tex;
                    }
                }
            }

            uint texWidth = Math.Max(256, width);
            uint texHeight = Math.Max(256, height);
            VkTexture newTex = (VkTexture)ResourceFactory.CreateTexture(TextureDescription.Texture3D(
                texWidth, texHeight, depth, 1, format, TextureUsage.Staging));
            newTex.SetStagingDimensions(width, height, depth, format);

            return newTex;
        }

        private VkBuffer GetFreeStagingBuffer(uint size)
        {
            lock (_stagingResourcesLock)
            {
                for (int i = 0; i < _availableStagingBuffers.Count; i++)
                {
                    VkBuffer buffer = _availableStagingBuffers[i];
                    if (buffer.SizeInBytes >= size)
                    {
                        _availableStagingBuffers.RemoveAt(i);
                        return buffer;
                    }
                }
            }

            uint newBufferSize = Math.Max(MinStagingBufferSize, size);
            VkBuffer newBuffer = (VkBuffer)ResourceFactory.CreateBuffer(
                new BufferDescription(newBufferSize, BufferUsage.Staging));
            return newBuffer;
        }

        public override void ResetFence(Fence fence)
        {
            Vulkan.VkFence vkFence = Util.AssertSubtype<Fence, VkFence>(fence).DeviceFence;
            vkResetFences(_device, 1, ref vkFence);
        }

        public override bool WaitForFence(Fence fence, ulong nanosecondTimeout)
        {
            Vulkan.VkFence vkFence = Util.AssertSubtype<Fence, VkFence>(fence).DeviceFence;
            VkResult result = vkWaitForFences(_device, 1, ref vkFence, true, nanosecondTimeout);
            return result == VkResult.Success;
        }

        public override bool WaitForFences(Fence[] fences, bool waitAll, ulong nanosecondTimeout)
        {
            int fenceCount = fences.Length;
            Vulkan.VkFence* fencesPtr = stackalloc Vulkan.VkFence[fenceCount];
            for (int i = 0; i < fenceCount; i++)
            {
                fencesPtr[i] = Util.AssertSubtype<Fence, VkFence>(fences[i]).DeviceFence;
            }

            VkResult result = vkWaitForFences(_device, (uint)fenceCount, fencesPtr, waitAll, nanosecondTimeout);
            return result == VkResult.Success;
        }

        internal static bool IsSupported()
        {
            return s_isSupported.Value;
        }

        private static bool CheckIsSupported()
        {
            if (!IsVulkanLoaded())
            {
                return false;
            }

            VkInstanceCreateInfo instanceCI = VkInstanceCreateInfo.New();
            VkApplicationInfo applicationInfo = new VkApplicationInfo();
            applicationInfo.apiVersion = new VkVersion(1, 0, 0);
            applicationInfo.applicationVersion = new VkVersion(1, 0, 0);
            applicationInfo.engineVersion = new VkVersion(1, 0, 0);
            applicationInfo.pApplicationName = s_name;
            applicationInfo.pEngineName = s_name;

            instanceCI.pApplicationInfo = &applicationInfo;

            VkResult result = vkCreateInstance(ref instanceCI, null, out VkInstance testInstance);
            if (result != VkResult.Success)
            {
                return false;
            }

            uint physicalDeviceCount = 0;
            result = vkEnumeratePhysicalDevices(testInstance, ref physicalDeviceCount, null);
            if (result != VkResult.Success || physicalDeviceCount == 0)
            {
                vkDestroyInstance(testInstance, null);
                return false;
            }

            vkDestroyInstance(testInstance, null);

            HashSet<string> instanceExtensions = new HashSet<string>(GetInstanceExtensions());
            if (!instanceExtensions.Contains(CommonStrings.VK_KHR_SURFACE_EXTENSION_NAME))
            {
                return false;
            }
            if (RuntimeInformation.IsOSPlatform(OSPlatform.Windows))
            {
                return instanceExtensions.Contains(CommonStrings.VK_KHR_WIN32_SURFACE_EXTENSION_NAME);
            }
            else if (RuntimeInformation.IsOSPlatform(OSPlatform.Linux))
            {
                if (RuntimeInformation.OSDescription.Contains("Unix")) // Android
                {
                    return instanceExtensions.Contains(CommonStrings.VK_KHR_ANDROID_SURFACE_EXTENSION_NAME);
                }
                else
                {
                    return instanceExtensions.Contains(CommonStrings.VK_KHR_XLIB_SURFACE_EXTENSION_NAME);
                }
            }
            else if (RuntimeInformation.IsOSPlatform(OSPlatform.OSX))
            {
                if (RuntimeInformation.OSDescription.Contains("Darwin")) // macOS
                {
                    return instanceExtensions.Contains(CommonStrings.VK_MVK_MACOS_SURFACE_EXTENSION_NAME);
                }
                else // iOS
                {
                    return instanceExtensions.Contains(CommonStrings.VK_MVK_IOS_SURFACE_EXTENSION_NAME);
                }
            }

            return false;
        }

        internal void ClearColorTexture(VkTexture texture, VkClearColorValue color)
        {
            uint effectiveLayers = texture.ArrayLayers;
            if ((texture.Usage & TextureUsage.Cubemap) != 0)
            {
                effectiveLayers *= 6;
            }
            VkImageSubresourceRange range = new VkImageSubresourceRange(
                 VkImageAspectFlags.Color,
                 0,
                 texture.MipLevels,
                 0,
                 effectiveLayers);
            SharedCommandPool pool = GetFreeCommandPool();
            VkCommandBuffer cb = pool.BeginNewCommandBuffer();
            texture.TransitionImageLayout(cb, 0, texture.MipLevels, 0, effectiveLayers, VkImageLayout.TransferDstOptimal);
            vkCmdClearColorImage(cb, texture.OptimalDeviceImage, VkImageLayout.TransferDstOptimal, &color, 1, &range);
            VkImageLayout colorLayout = texture.IsSwapchainTexture ? VkImageLayout.PresentSrcKHR : VkImageLayout.ColorAttachmentOptimal;
            texture.TransitionImageLayout(cb, 0, texture.MipLevels, 0, effectiveLayers, colorLayout);
            pool.EndAndSubmit(cb);
        }

        internal void ClearDepthTexture(VkTexture texture, VkClearDepthStencilValue clearValue)
        {
            uint effectiveLayers = texture.ArrayLayers;
            if ((texture.Usage & TextureUsage.Cubemap) != 0)
            {
                effectiveLayers *= 6;
            }
            VkImageAspectFlags aspect = FormatHelpers.IsStencilFormat(texture.Format)
                ? VkImageAspectFlags.Depth | VkImageAspectFlags.Stencil
                : VkImageAspectFlags.Depth;
            VkImageSubresourceRange range = new VkImageSubresourceRange(
                aspect,
                0,
                texture.MipLevels,
                0,
                effectiveLayers);
            SharedCommandPool pool = GetFreeCommandPool();
            VkCommandBuffer cb = pool.BeginNewCommandBuffer();
            texture.TransitionImageLayout(cb, 0, texture.MipLevels, 0, effectiveLayers, VkImageLayout.TransferDstOptimal);
            vkCmdClearDepthStencilImage(
                cb,
                texture.OptimalDeviceImage,
                VkImageLayout.TransferDstOptimal,
                &clearValue,
                1,
                &range);
            texture.TransitionImageLayout(cb, 0, texture.MipLevels, 0, effectiveLayers, VkImageLayout.DepthStencilAttachmentOptimal);
            pool.EndAndSubmit(cb);
        }

        internal override uint GetUniformBufferMinOffsetAlignmentCore()
            => (uint)_physicalDeviceProperties.limits.minUniformBufferOffsetAlignment;

        internal override uint GetStructuredBufferMinOffsetAlignmentCore()
            => (uint)_physicalDeviceProperties.limits.minStorageBufferOffsetAlignment;

        internal void TransitionImageLayout(VkTexture texture, VkImageLayout layout)
        {
            SharedCommandPool pool = GetFreeCommandPool();
            VkCommandBuffer cb = pool.BeginNewCommandBuffer();
            texture.TransitionImageLayout(cb, 0, texture.MipLevels, 0, texture.ArrayLayers, layout);
            pool.EndAndSubmit(cb);
        }

        private class SharedCommandPool
        {
            private readonly VkGraphicsDevice _gd;
            private readonly VkCommandPool _pool;
            private readonly VkCommandBuffer _cb;

            public bool IsCached { get; }

            public SharedCommandPool(VkGraphicsDevice gd, bool isCached)
            {
                _gd = gd;
                IsCached = isCached;

                VkCommandPoolCreateInfo commandPoolCI = VkCommandPoolCreateInfo.New();
                commandPoolCI.flags = VkCommandPoolCreateFlags.Transient | VkCommandPoolCreateFlags.ResetCommandBuffer;
                commandPoolCI.queueFamilyIndex = _gd.GraphicsQueueIndex;
                VkResult result = vkCreateCommandPool(_gd.Device, ref commandPoolCI, null, out _pool);
                CheckResult(result);

                VkCommandBufferAllocateInfo allocateInfo = VkCommandBufferAllocateInfo.New();
                allocateInfo.commandBufferCount = 1;
                allocateInfo.level = VkCommandBufferLevel.Primary;
                allocateInfo.commandPool = _pool;
                result = vkAllocateCommandBuffers(_gd.Device, ref allocateInfo, out _cb);
                CheckResult(result);
            }

            public VkCommandBuffer BeginNewCommandBuffer()
            {
                VkCommandBufferBeginInfo beginInfo = VkCommandBufferBeginInfo.New();
                beginInfo.flags = VkCommandBufferUsageFlags.OneTimeSubmit;
                VkResult result = vkBeginCommandBuffer(_cb, ref beginInfo);
                CheckResult(result);

                return _cb;
            }

            public void EndAndSubmit(VkCommandBuffer cb)
            {
                VkResult result = vkEndCommandBuffer(cb);
                CheckResult(result);
                _gd.SubmitCommandBuffer(null, cb, 0, null, 0, null, null);
                lock (_gd._stagingResourcesLock)
                {
                    _gd._submittedSharedCommandPools.Add(cb, this);
                }
            }

            internal void Destroy()
            {
                vkDestroyCommandPool(_gd.Device, _pool, null);
            }
        }

        private struct FenceSubmissionInfo
        {
            public Vulkan.VkFence Fence;
            public VkCommandList CommandList;
            public VkCommandBuffer CommandBuffer;
            public FenceSubmissionInfo(Vulkan.VkFence fence, VkCommandList commandList, VkCommandBuffer commandBuffer)
            {
                Fence = fence;
                CommandList = commandList;
                CommandBuffer = commandBuffer;
            }
        }
    }

    internal unsafe delegate VkResult vkCreateDebugReportCallbackEXT_d(
        VkInstance instance,
        VkDebugReportCallbackCreateInfoEXT* createInfo,
        IntPtr allocatorPtr,
        out VkDebugReportCallbackEXT ret);

    internal unsafe delegate void vkDestroyDebugReportCallbackEXT_d(
        VkInstance instance,
        VkDebugReportCallbackEXT callback,
        VkAllocationCallbacks* pAllocator);

    internal unsafe delegate VkResult vkDebugMarkerSetObjectNameEXT_t(VkDevice device, VkDebugMarkerObjectNameInfoEXT* pNameInfo);
    internal unsafe delegate void vkCmdDebugMarkerBeginEXT_t(VkCommandBuffer commandBuffer, VkDebugMarkerMarkerInfoEXT* pMarkerInfo);
    internal unsafe delegate void vkCmdDebugMarkerEndEXT_t(VkCommandBuffer commandBuffer);
    internal unsafe delegate void vkCmdDebugMarkerInsertEXT_t(VkCommandBuffer commandBuffer, VkDebugMarkerMarkerInfoEXT* pMarkerInfo);

    internal unsafe delegate void vkGetBufferMemoryRequirements2_t(VkDevice device, VkBufferMemoryRequirementsInfo2KHR* pInfo, VkMemoryRequirements2KHR* pMemoryRequirements);
    internal unsafe delegate void vkGetImageMemoryRequirements2_t(VkDevice device, VkImageMemoryRequirementsInfo2KHR* pInfo, VkMemoryRequirements2KHR* pMemoryRequirements);

    internal unsafe delegate void vkGetPhysicalDeviceProperties2_t(VkPhysicalDevice physicalDevice, void* properties);

    // VK_EXT_metal_surface

    internal unsafe delegate VkResult vkCreateMetalSurfaceEXT_t(
        VkInstance instance,
        VkMetalSurfaceCreateInfoEXT* pCreateInfo,
        VkAllocationCallbacks* pAllocator,
        VkSurfaceKHR* pSurface);

    internal unsafe struct VkMetalSurfaceCreateInfoEXT
    {
        public const VkStructureType VK_STRUCTURE_TYPE_METAL_SURFACE_CREATE_INFO_EXT = (VkStructureType)1000217000;

        public VkStructureType sType;
        public void* pNext;
        public uint flags;
        public void* pLayer;
    }

    internal unsafe struct VkPhysicalDeviceDriverProperties
    {
        public const int DriverNameLength = 256;
        public const int DriverInfoLength = 256;
        public const VkStructureType VK_STRUCTURE_TYPE_PHYSICAL_DEVICE_DRIVER_PROPERTIES = (VkStructureType)1000196000;

        public VkStructureType sType;
        public void* pNext;
        public VkDriverId driverID;
        public fixed byte driverName[DriverNameLength];
        public fixed byte driverInfo[DriverInfoLength];
        public VkConformanceVersion conformanceVersion;

        public static VkPhysicalDeviceDriverProperties New()
        {
            return new VkPhysicalDeviceDriverProperties() { sType = VK_STRUCTURE_TYPE_PHYSICAL_DEVICE_DRIVER_PROPERTIES };
        }
    }

    internal enum VkDriverId
    {
    }

    internal struct VkConformanceVersion
    {
        public byte major;
        public byte minor;
        public byte subminor;
        public byte patch;
    }
}
<|MERGE_RESOLUTION|>--- conflicted
+++ resolved
@@ -1,1826 +1,1638 @@
-﻿using System;
-using System.Collections.Concurrent;
-using System.Collections.Generic;
-using System.Diagnostics;
-using System.Runtime.CompilerServices;
-using System.Runtime.InteropServices;
-using System.Text;
-using Vulkan;
-using static Veldrid.Vk.VulkanUtil;
-using static Vulkan.VulkanNative;
-
-namespace Veldrid.Vk
-{
-    internal unsafe class VkGraphicsDevice : GraphicsDevice
-    {
-        private static readonly FixedUtf8String s_name = "Veldrid-VkGraphicsDevice";
-        private static readonly Lazy<bool> s_isSupported = new Lazy<bool>(CheckIsSupported, isThreadSafe: true);
-
-        private VkInstance _instance;
-        private VkPhysicalDevice _physicalDevice;
-        private string _deviceName;
-        private string _vendorName;
-        private GraphicsApiVersion _apiVersion;
-        private string _driverName;
-        private string _driverInfo;
-        private VkDeviceMemoryManager _memoryManager;
-        private VkPhysicalDeviceProperties _physicalDeviceProperties;
-        private VkPhysicalDeviceFeatures _physicalDeviceFeatures;
-        private VkPhysicalDeviceMemoryProperties _physicalDeviceMemProperties;
-        private VkDevice _device;
-        private uint _graphicsQueueIndex;
-        private uint _presentQueueIndex;
-        private VkCommandPool _graphicsCommandPool;
-        private readonly object _graphicsCommandPoolLock = new object();
-        private VkQueue _graphicsQueue;
-        private readonly object _graphicsQueueLock = new object();
-        private VkDebugReportCallbackEXT _debugCallbackHandle;
-        private PFN_vkDebugReportCallbackEXT _debugCallbackFunc;
-        private bool _debugMarkerEnabled;
-        private vkDebugMarkerSetObjectNameEXT_t _setObjectNameDelegate;
-        private vkCmdDebugMarkerBeginEXT_t _markerBegin;
-        private vkCmdDebugMarkerEndEXT_t _markerEnd;
-        private vkCmdDebugMarkerInsertEXT_t _markerInsert;
-        private readonly ConcurrentDictionary<VkFormat, VkFilter> _filters = new ConcurrentDictionary<VkFormat, VkFilter>();
-        private readonly BackendInfoVulkan _vulkanInfo;
-
-        private const int SharedCommandPoolCount = 4;
-        private Stack<SharedCommandPool> _sharedGraphicsCommandPools = new Stack<SharedCommandPool>();
-        private VkDescriptorPoolManager _descriptorPoolManager;
-        private bool _standardValidationSupported;
-        private bool _standardClipYDirection;
-        private vkGetBufferMemoryRequirements2_t _getBufferMemoryRequirements2;
-        private vkGetImageMemoryRequirements2_t _getImageMemoryRequirements2;
-        private vkGetPhysicalDeviceProperties2_t _getPhysicalDeviceProperties2;
-        private vkCreateMetalSurfaceEXT_t _createMetalSurfaceEXT;
-
-        // Staging Resources
-        private const uint MinStagingBufferSize = 64;
-        private const uint MaxStagingBufferSize = 512;
-
-        private readonly object _stagingResourcesLock = new object();
-        private readonly List<VkTexture> _availableStagingTextures = new List<VkTexture>();
-        private readonly List<VkBuffer> _availableStagingBuffers = new List<VkBuffer>();
-
-        private readonly Dictionary<VkCommandBuffer, VkTexture> _submittedStagingTextures
-            = new Dictionary<VkCommandBuffer, VkTexture>();
-        private readonly Dictionary<VkCommandBuffer, VkBuffer> _submittedStagingBuffers
-            = new Dictionary<VkCommandBuffer, VkBuffer>();
-        private readonly Dictionary<VkCommandBuffer, SharedCommandPool> _submittedSharedCommandPools
-            = new Dictionary<VkCommandBuffer, SharedCommandPool>();
-
-        public override string DeviceName => _deviceName;
-
-        public override string VendorName => _vendorName;
-
-        public override GraphicsApiVersion ApiVersion => _apiVersion;
-
-        public override GraphicsBackend BackendType => GraphicsBackend.Vulkan;
-
-        public override bool IsUvOriginTopLeft => true;
-
-        public override bool IsDepthRangeZeroToOne => true;
-
-        public override bool IsClipSpaceYInverted => !_standardClipYDirection;
-
-        public override Swapchain MainSwapchain => _mainSwapchain;
-
-        public override GraphicsDeviceFeatures Features { get; }
-
-        public override bool GetVulkanInfo(out BackendInfoVulkan info)
-        {
-            info = _vulkanInfo;
-            return true;
-        }
-
-        public VkInstance Instance => _instance;
-        public VkDevice Device => _device;
-        public VkPhysicalDevice PhysicalDevice => _physicalDevice;
-        public VkPhysicalDeviceMemoryProperties PhysicalDeviceMemProperties => _physicalDeviceMemProperties;
-        public VkQueue GraphicsQueue => _graphicsQueue;
-        public uint GraphicsQueueIndex => _graphicsQueueIndex;
-        public uint PresentQueueIndex => _presentQueueIndex;
-        public string DriverName => _driverName;
-        public string DriverInfo => _driverInfo;
-        public VkDeviceMemoryManager MemoryManager => _memoryManager;
-        public VkDescriptorPoolManager DescriptorPoolManager => _descriptorPoolManager;
-        public vkCmdDebugMarkerBeginEXT_t MarkerBegin => _markerBegin;
-        public vkCmdDebugMarkerEndEXT_t MarkerEnd => _markerEnd;
-        public vkCmdDebugMarkerInsertEXT_t MarkerInsert => _markerInsert;
-        public vkGetBufferMemoryRequirements2_t GetBufferMemoryRequirements2 => _getBufferMemoryRequirements2;
-        public vkGetImageMemoryRequirements2_t GetImageMemoryRequirements2 => _getImageMemoryRequirements2;
-        public vkCreateMetalSurfaceEXT_t CreateMetalSurfaceEXT => _createMetalSurfaceEXT;
-
-        private readonly object _submittedFencesLock = new object();
-        private readonly ConcurrentQueue<Vulkan.VkFence> _availableSubmissionFences = new ConcurrentQueue<Vulkan.VkFence>();
-        private readonly List<FenceSubmissionInfo> _submittedFences = new List<FenceSubmissionInfo>();
-        private readonly VkSwapchain _mainSwapchain;
-
-        private readonly List<FixedUtf8String> _surfaceExtensions = new List<FixedUtf8String>();
-
-        public VkGraphicsDevice(GraphicsDeviceOptions options, SwapchainDescription? scDesc)
-            : this(options, scDesc, new VulkanDeviceOptions()) { }
-
-        public VkGraphicsDevice(GraphicsDeviceOptions options, SwapchainDescription? scDesc, VulkanDeviceOptions vkOptions)
-        {
-            CreateInstance(options.Debug, vkOptions);
-
-            VkSurfaceKHR surface = VkSurfaceKHR.Null;
-            if (scDesc != null)
-            {
-                surface = VkSurfaceUtil.CreateSurface(this, _instance, scDesc.Value.Source);
-            }
-
-            CreatePhysicalDevice();
-            CreateLogicalDevice(surface, options.PreferStandardClipSpaceYDirection, vkOptions);
-
-            _memoryManager = new VkDeviceMemoryManager(
-                _device,
-                _physicalDevice,
-                _physicalDeviceProperties.limits.bufferImageGranularity,
-                _getBufferMemoryRequirements2,
-                _getImageMemoryRequirements2);
-
-            Features = new GraphicsDeviceFeatures(
-                computeShader: true,
-                geometryShader: _physicalDeviceFeatures.geometryShader,
-                tessellationShaders: _physicalDeviceFeatures.tessellationShader,
-                multipleViewports: _physicalDeviceFeatures.multiViewport,
-                samplerLodBias: true,
-                drawBaseVertex: true,
-                drawBaseInstance: true,
-                drawIndirect: true,
-                drawIndirectBaseInstance: _physicalDeviceFeatures.drawIndirectFirstInstance,
-                fillModeWireframe: _physicalDeviceFeatures.fillModeNonSolid,
-                samplerAnisotropy: _physicalDeviceFeatures.samplerAnisotropy,
-                depthClipDisable: _physicalDeviceFeatures.depthClamp,
-                texture1D: true,
-                independentBlend: _physicalDeviceFeatures.independentBlend,
-                structuredBuffer: true,
-                subsetTextureView: true,
-                commandListDebugMarkers: _debugMarkerEnabled,
-                bufferRangeBinding: true,
-                shaderFloat64: _physicalDeviceFeatures.shaderFloat64);
-
-            ResourceFactory = new VkResourceFactory(this);
-
-            if (scDesc != null)
-            {
-                SwapchainDescription desc = scDesc.Value;
-                _mainSwapchain = new VkSwapchain(this, ref desc, surface);
-            }
-
-            CreateDescriptorPool();
-            CreateGraphicsCommandPool();
-            for (int i = 0; i < SharedCommandPoolCount; i++)
-            {
-                _sharedGraphicsCommandPools.Push(new SharedCommandPool(this, true));
-            }
-
-            _vulkanInfo = new BackendInfoVulkan(this);
-
-            PostDeviceCreated();
-        }
-
-        public override ResourceFactory ResourceFactory { get; }
-
-        private protected override void SubmitCommandsCore(CommandList cl, Fence fence)
-        {
-            SubmitCommandList(cl, 0, null, 0, null, fence);
-        }
-
-        private void SubmitCommandList(
-            CommandList cl,
-            uint waitSemaphoreCount,
-            VkSemaphore* waitSemaphoresPtr,
-            uint signalSemaphoreCount,
-            VkSemaphore* signalSemaphoresPtr,
-            Fence fence)
-        {
-            VkCommandList vkCL = Util.AssertSubtype<CommandList, VkCommandList>(cl);
-            VkCommandBuffer vkCB = vkCL.CommandBuffer;
-
-            vkCL.CommandBufferSubmitted(vkCB);
-            SubmitCommandBuffer(vkCL, vkCB, waitSemaphoreCount, waitSemaphoresPtr, signalSemaphoreCount, signalSemaphoresPtr, fence);
-        }
-
-        private void SubmitCommandBuffer(
-            VkCommandList vkCL,
-            VkCommandBuffer vkCB,
-            uint waitSemaphoreCount,
-            VkSemaphore* waitSemaphoresPtr,
-            uint signalSemaphoreCount,
-            VkSemaphore* signalSemaphoresPtr,
-            Fence fence)
-        {
-            CheckSubmittedFences();
-
-            bool useExtraFence = fence != null;
-            VkSubmitInfo si = VkSubmitInfo.New();
-            si.commandBufferCount = 1;
-            si.pCommandBuffers = &vkCB;
-            VkPipelineStageFlags waitDstStageMask = VkPipelineStageFlags.ColorAttachmentOutput;
-            si.pWaitDstStageMask = &waitDstStageMask;
-
-            si.pWaitSemaphores = waitSemaphoresPtr;
-            si.waitSemaphoreCount = waitSemaphoreCount;
-            si.pSignalSemaphores = signalSemaphoresPtr;
-            si.signalSemaphoreCount = signalSemaphoreCount;
-
-            Vulkan.VkFence vkFence = Vulkan.VkFence.Null;
-            Vulkan.VkFence submissionFence = Vulkan.VkFence.Null;
-            if (useExtraFence)
-            {
-                vkFence = Util.AssertSubtype<Fence, VkFence>(fence).DeviceFence;
-                submissionFence = GetFreeSubmissionFence();
-            }
-            else
-            {
-                vkFence = GetFreeSubmissionFence();
-                submissionFence = vkFence;
-            }
-
-            lock (_graphicsQueueLock)
-            {
-                VkResult result = vkQueueSubmit(_graphicsQueue, 1, ref si, vkFence);
-                CheckResult(result);
-                if (useExtraFence)
-                {
-                    result = vkQueueSubmit(_graphicsQueue, 0, null, submissionFence);
-                    CheckResult(result);
-                }
-            }
-
-            lock (_submittedFencesLock)
-            {
-                _submittedFences.Add(new FenceSubmissionInfo(submissionFence, vkCL, vkCB));
-            }
-        }
-
-        private void CheckSubmittedFences()
-        {
-            lock (_submittedFencesLock)
-            {
-                for (int i = 0; i < _submittedFences.Count; i++)
-                {
-                    FenceSubmissionInfo fsi = _submittedFences[i];
-                    if (vkGetFenceStatus(_device, fsi.Fence) == VkResult.Success)
-                    {
-                        CompleteFenceSubmission(fsi);
-                        _submittedFences.RemoveAt(i);
-                        i -= 1;
-                    }
-                    else
-                    {
-                        break; // Submissions are in order; later submissions cannot complete if this one hasn't.
-                    }
-                }
-            }
-        }
-
-        private void CompleteFenceSubmission(FenceSubmissionInfo fsi)
-        {
-            Vulkan.VkFence fence = fsi.Fence;
-            VkCommandBuffer completedCB = fsi.CommandBuffer;
-            fsi.CommandList?.CommandBufferCompleted(completedCB);
-            VkResult resetResult = vkResetFences(_device, 1, ref fence);
-            CheckResult(resetResult);
-            ReturnSubmissionFence(fence);
-            lock (_stagingResourcesLock)
-            {
-                if (_submittedStagingTextures.TryGetValue(completedCB, out VkTexture stagingTex))
-                {
-                    _submittedStagingTextures.Remove(completedCB);
-                    _availableStagingTextures.Add(stagingTex);
-                }
-                if (_submittedStagingBuffers.TryGetValue(completedCB, out VkBuffer stagingBuffer))
-                {
-                    _submittedStagingBuffers.Remove(completedCB);
-                    if (stagingBuffer.SizeInBytes <= MaxStagingBufferSize)
-                    {
-                        _availableStagingBuffers.Add(stagingBuffer);
-                    }
-                    else
-                    {
-                        stagingBuffer.Dispose();
-                    }
-                }
-                if (_submittedSharedCommandPools.TryGetValue(completedCB, out SharedCommandPool sharedPool))
-                {
-                    _submittedSharedCommandPools.Remove(completedCB);
-                    lock (_graphicsCommandPoolLock)
-                    {
-                        if (sharedPool.IsCached)
-                        {
-                            _sharedGraphicsCommandPools.Push(sharedPool);
-                        }
-                        else
-                        {
-                            sharedPool.Destroy();
-                        }
-                    }
-                }
-            }
-        }
-
-        private void ReturnSubmissionFence(Vulkan.VkFence fence)
-        {
-            _availableSubmissionFences.Enqueue(fence);
-        }
-
-        private Vulkan.VkFence GetFreeSubmissionFence()
-        {
-            if (_availableSubmissionFences.TryDequeue(out Vulkan.VkFence availableFence))
-            {
-                return availableFence;
-            }
-            else
-            {
-                VkFenceCreateInfo fenceCI = VkFenceCreateInfo.New();
-                VkResult result = vkCreateFence(_device, ref fenceCI, null, out Vulkan.VkFence newFence);
-                CheckResult(result);
-                return newFence;
-            }
-        }
-
-        private protected override void SwapBuffersCore(Swapchain swapchain)
-        {
-            VkSwapchain vkSC = Util.AssertSubtype<Swapchain, VkSwapchain>(swapchain);
-            VkSwapchainKHR deviceSwapchain = vkSC.DeviceSwapchain;
-            VkPresentInfoKHR presentInfo = VkPresentInfoKHR.New();
-            presentInfo.swapchainCount = 1;
-            presentInfo.pSwapchains = &deviceSwapchain;
-            uint imageIndex = vkSC.ImageIndex;
-            presentInfo.pImageIndices = &imageIndex;
-
-            object presentLock = vkSC.PresentQueueIndex == _graphicsQueueIndex ? _graphicsQueueLock : vkSC;
-            lock (presentLock)
-            {
-                vkQueuePresentKHR(vkSC.PresentQueue, ref presentInfo);
-                if (vkSC.AcquireNextImage(_device, VkSemaphore.Null, vkSC.ImageAvailableFence))
-                {
-                    Vulkan.VkFence fence = vkSC.ImageAvailableFence;
-                    vkWaitForFences(_device, 1, ref fence, true, ulong.MaxValue);
-                    vkResetFences(_device, 1, ref fence);
-                }
-            }
-        }
-
-        internal void SetResourceName(DeviceResource resource, string name)
-        {
-            if (_debugMarkerEnabled)
-            {
-                switch (resource)
-                {
-                    case VkBuffer buffer:
-                        SetDebugMarkerName(VkDebugReportObjectTypeEXT.BufferEXT, buffer.DeviceBuffer.Handle, name);
-                        break;
-                    case VkCommandList commandList:
-                        SetDebugMarkerName(
-                            VkDebugReportObjectTypeEXT.CommandBufferEXT,
-                            (ulong)commandList.CommandBuffer.Handle,
-                            string.Format("{0}_CommandBuffer", name));
-                        SetDebugMarkerName(
-                            VkDebugReportObjectTypeEXT.CommandPoolEXT,
-                            commandList.CommandPool.Handle,
-                            string.Format("{0}_CommandPool", name));
-                        break;
-                    case VkFramebuffer framebuffer:
-                        SetDebugMarkerName(
-                            VkDebugReportObjectTypeEXT.FramebufferEXT,
-                            framebuffer.CurrentFramebuffer.Handle,
-                            name);
-                        break;
-                    case VkPipeline pipeline:
-                        SetDebugMarkerName(VkDebugReportObjectTypeEXT.PipelineEXT, pipeline.DevicePipeline.Handle, name);
-                        SetDebugMarkerName(VkDebugReportObjectTypeEXT.PipelineLayoutEXT, pipeline.PipelineLayout.Handle, name);
-                        break;
-                    case VkResourceLayout resourceLayout:
-                        SetDebugMarkerName(
-                            VkDebugReportObjectTypeEXT.DescriptorSetLayoutEXT,
-                            resourceLayout.DescriptorSetLayout.Handle,
-                            name);
-                        break;
-                    case VkResourceSet resourceSet:
-                        SetDebugMarkerName(VkDebugReportObjectTypeEXT.DescriptorSetEXT, resourceSet.DescriptorSet.Handle, name);
-                        break;
-                    case VkSampler sampler:
-                        SetDebugMarkerName(VkDebugReportObjectTypeEXT.SamplerEXT, sampler.DeviceSampler.Handle, name);
-                        break;
-                    case VkShader shader:
-                        SetDebugMarkerName(VkDebugReportObjectTypeEXT.ShaderModuleEXT, shader.ShaderModule.Handle, name);
-                        break;
-                    case VkTexture tex:
-                        SetDebugMarkerName(VkDebugReportObjectTypeEXT.ImageEXT, tex.OptimalDeviceImage.Handle, name);
-                        break;
-                    case VkTextureView texView:
-                        SetDebugMarkerName(VkDebugReportObjectTypeEXT.ImageViewEXT, texView.ImageView.Handle, name);
-                        break;
-                    case VkFence fence:
-                        SetDebugMarkerName(VkDebugReportObjectTypeEXT.FenceEXT, fence.DeviceFence.Handle, name);
-                        break;
-                    case VkSwapchain sc:
-                        SetDebugMarkerName(VkDebugReportObjectTypeEXT.SwapchainKHREXT, sc.DeviceSwapchain.Handle, name);
-                        break;
-                    default:
-                        break;
-                }
-            }
-        }
-
-        private void SetDebugMarkerName(VkDebugReportObjectTypeEXT type, ulong target, string name)
-        {
-            Debug.Assert(_setObjectNameDelegate != null);
-
-            VkDebugMarkerObjectNameInfoEXT nameInfo = VkDebugMarkerObjectNameInfoEXT.New();
-            nameInfo.objectType = type;
-            nameInfo.@object = target;
-
-            int byteCount = Encoding.UTF8.GetByteCount(name);
-            byte* utf8Ptr = stackalloc byte[byteCount + 1];
-            fixed (char* namePtr = name)
-            {
-                Encoding.UTF8.GetBytes(namePtr, name.Length, utf8Ptr, byteCount);
-            }
-            utf8Ptr[byteCount] = 0;
-
-            nameInfo.pObjectName = utf8Ptr;
-            VkResult result = _setObjectNameDelegate(_device, &nameInfo);
-            CheckResult(result);
-        }
-
-        private void CreateInstance(bool debug, VulkanDeviceOptions options)
-        {
-            HashSet<string> availableInstanceLayers = new HashSet<string>(EnumerateInstanceLayers());
-            HashSet<string> availableInstanceExtensions = new HashSet<string>(GetInstanceExtensions());
-
-            VkInstanceCreateInfo instanceCI = VkInstanceCreateInfo.New();
-            VkApplicationInfo applicationInfo = new VkApplicationInfo();
-            applicationInfo.apiVersion = new VkVersion(1, 0, 0);
-            applicationInfo.applicationVersion = new VkVersion(1, 0, 0);
-            applicationInfo.engineVersion = new VkVersion(1, 0, 0);
-            applicationInfo.pApplicationName = s_name;
-            applicationInfo.pEngineName = s_name;
-
-            instanceCI.pApplicationInfo = &applicationInfo;
-
-            StackList<IntPtr, Size64Bytes> instanceExtensions = new StackList<IntPtr, Size64Bytes>();
-            StackList<IntPtr, Size64Bytes> instanceLayers = new StackList<IntPtr, Size64Bytes>();
-
-            if (availableInstanceExtensions.Contains(CommonStrings.VK_KHR_SURFACE_EXTENSION_NAME))
-            {
-                _surfaceExtensions.Add(CommonStrings.VK_KHR_SURFACE_EXTENSION_NAME);
-            }
-
-            if (RuntimeInformation.IsOSPlatform(OSPlatform.Windows))
-            {
-                if (availableInstanceExtensions.Contains(CommonStrings.VK_KHR_WIN32_SURFACE_EXTENSION_NAME))
-                {
-                    _surfaceExtensions.Add(CommonStrings.VK_KHR_WIN32_SURFACE_EXTENSION_NAME);
-                }
-            }
-            else if (RuntimeInformation.IsOSPlatform(OSPlatform.Linux))
-            {
-                if (availableInstanceExtensions.Contains(CommonStrings.VK_KHR_ANDROID_SURFACE_EXTENSION_NAME))
-                {
-                    _surfaceExtensions.Add(CommonStrings.VK_KHR_ANDROID_SURFACE_EXTENSION_NAME);
-                }
-                if (availableInstanceExtensions.Contains(CommonStrings.VK_KHR_XLIB_SURFACE_EXTENSION_NAME))
-                {
-                    _surfaceExtensions.Add(CommonStrings.VK_KHR_XLIB_SURFACE_EXTENSION_NAME);
-                }
-                if (availableInstanceExtensions.Contains(CommonStrings.VK_KHR_WAYLAND_SURFACE_EXTENSION_NAME))
-                {
-                    _surfaceExtensions.Add(CommonStrings.VK_KHR_WAYLAND_SURFACE_EXTENSION_NAME);
-                }
-            }
-            else if (RuntimeInformation.IsOSPlatform(OSPlatform.OSX))
-            {
-                if (availableInstanceExtensions.Contains(CommonStrings.VK_EXT_METAL_SURFACE_EXTENSION_NAME))
-                {
-                    _surfaceExtensions.Add(CommonStrings.VK_EXT_METAL_SURFACE_EXTENSION_NAME);
-                }
-                else // Legacy MoltenVK extensions
-                {
-                    if (availableInstanceExtensions.Contains(CommonStrings.VK_MVK_MACOS_SURFACE_EXTENSION_NAME))
-                    {
-                        _surfaceExtensions.Add(CommonStrings.VK_MVK_MACOS_SURFACE_EXTENSION_NAME);
-                    }
-                    if (availableInstanceExtensions.Contains(CommonStrings.VK_MVK_IOS_SURFACE_EXTENSION_NAME))
-                    {
-                        _surfaceExtensions.Add(CommonStrings.VK_MVK_IOS_SURFACE_EXTENSION_NAME);
-                    }
-                }
-            }
-
-            foreach (var ext in _surfaceExtensions)
-            {
-                instanceExtensions.Add(ext);
-            }
-
-            bool hasDeviceProperties2 = availableInstanceExtensions.Contains(CommonStrings.VK_KHR_get_physical_device_properties2);
-            if (hasDeviceProperties2)
-            {
-                instanceExtensions.Add(CommonStrings.VK_KHR_get_physical_device_properties2);
-            }
-
-            string[] requestedInstanceExtensions = options.InstanceExtensions ?? Array.Empty<string>();
-            List<FixedUtf8String> tempStrings = new List<FixedUtf8String>();
-            foreach (string requiredExt in requestedInstanceExtensions)
-            {
-                if (!availableInstanceExtensions.Contains(requiredExt))
-                {
-                    throw new VeldridException($"The required instance extension was not available: {requiredExt}");
-                }
-
-                FixedUtf8String utf8Str = new FixedUtf8String(requiredExt);
-                instanceExtensions.Add(utf8Str);
-                tempStrings.Add(utf8Str);
-            }
-
-            bool debugReportExtensionAvailable = false;
-            if (debug)
-            {
-                if (availableInstanceExtensions.Contains(CommonStrings.VK_EXT_DEBUG_REPORT_EXTENSION_NAME))
-                {
-                    debugReportExtensionAvailable = true;
-                    instanceExtensions.Add(CommonStrings.VK_EXT_DEBUG_REPORT_EXTENSION_NAME);
-                }
-                if (availableInstanceLayers.Contains(CommonStrings.StandardValidationLayerName))
-                {
-                    _standardValidationSupported = true;
-                    instanceLayers.Add(CommonStrings.StandardValidationLayerName);
-                }
-            }
-
-            instanceCI.enabledExtensionCount = instanceExtensions.Count;
-            instanceCI.ppEnabledExtensionNames = (byte**)instanceExtensions.Data;
-
-            instanceCI.enabledLayerCount = instanceLayers.Count;
-            if (instanceLayers.Count > 0)
-            {
-                instanceCI.ppEnabledLayerNames = (byte**)instanceLayers.Data;
-            }
-
-            VkResult result = vkCreateInstance(ref instanceCI, null, out _instance);
-            CheckResult(result);
-
-            if (HasSurfaceExtension(CommonStrings.VK_EXT_METAL_SURFACE_EXTENSION_NAME))
-            {
-                _createMetalSurfaceEXT = GetInstanceProcAddr<vkCreateMetalSurfaceEXT_t>("vkCreateMetalSurfaceEXT");
-            }
-
-            if (debug && debugReportExtensionAvailable)
-            {
-                EnableDebugCallback();
-            }
-
-            if (hasDeviceProperties2)
-            {
-                _getPhysicalDeviceProperties2 = GetInstanceProcAddr<vkGetPhysicalDeviceProperties2_t>("vkGetPhysicalDeviceProperties2")
-                    ?? GetInstanceProcAddr<vkGetPhysicalDeviceProperties2_t>("vkGetPhysicalDeviceProperties2KHR");
-            }
-
-            foreach (FixedUtf8String tempStr in tempStrings)
-            {
-                tempStr.Dispose();
-            }
-        }
-
-        public bool HasSurfaceExtension(FixedUtf8String extension)
-        {
-            return _surfaceExtensions.Contains(extension);
-        }
-
-        public void EnableDebugCallback(VkDebugReportFlagsEXT flags = VkDebugReportFlagsEXT.WarningEXT | VkDebugReportFlagsEXT.ErrorEXT)
-        {
-            Debug.WriteLine("Enabling Vulkan Debug callbacks.");
-            _debugCallbackFunc = DebugCallback;
-            IntPtr debugFunctionPtr = Marshal.GetFunctionPointerForDelegate(_debugCallbackFunc);
-            VkDebugReportCallbackCreateInfoEXT debugCallbackCI = VkDebugReportCallbackCreateInfoEXT.New();
-            debugCallbackCI.flags = flags;
-            debugCallbackCI.pfnCallback = debugFunctionPtr;
-            IntPtr createFnPtr;
-            using (FixedUtf8String debugExtFnName = "vkCreateDebugReportCallbackEXT")
-            {
-                createFnPtr = vkGetInstanceProcAddr(_instance, debugExtFnName);
-            }
-            if (createFnPtr == IntPtr.Zero)
-            {
-                return;
-            }
-
-            vkCreateDebugReportCallbackEXT_d createDelegate = Marshal.GetDelegateForFunctionPointer<vkCreateDebugReportCallbackEXT_d>(createFnPtr);
-            VkResult result = createDelegate(_instance, &debugCallbackCI, IntPtr.Zero, out _debugCallbackHandle);
-            CheckResult(result);
-        }
-
-        private uint DebugCallback(
-            uint flags,
-            VkDebugReportObjectTypeEXT objectType,
-            ulong @object,
-            UIntPtr location,
-            int messageCode,
-            byte* pLayerPrefix,
-            byte* pMessage,
-            void* pUserData)
-        {
-            string message = Util.GetString(pMessage);
-            VkDebugReportFlagsEXT debugReportFlags = (VkDebugReportFlagsEXT)flags;
-
-#if DEBUG
-            if (Debugger.IsAttached)
-            {
-                Debugger.Break();
-            }
-#endif
-
-            string fullMessage = $"[{debugReportFlags}] ({objectType}) {message}";
-
-            if (debugReportFlags == VkDebugReportFlagsEXT.ErrorEXT)
-            {
-                throw new VeldridException("A Vulkan validation error was encountered: " + fullMessage);
-            }
-
-            Console.WriteLine(fullMessage);
-            return 0;
-        }
-
-        private void CreatePhysicalDevice()
-        {
-            uint deviceCount = 0;
-            vkEnumeratePhysicalDevices(_instance, ref deviceCount, null);
-            if (deviceCount == 0)
-            {
-                throw new InvalidOperationException("No physical devices exist.");
-            }
-
-            VkPhysicalDevice[] physicalDevices = new VkPhysicalDevice[deviceCount];
-            vkEnumeratePhysicalDevices(_instance, ref deviceCount, ref physicalDevices[0]);
-            // Just use the first one.
-            _physicalDevice = physicalDevices[0];
-
-            vkGetPhysicalDeviceProperties(_physicalDevice, out _physicalDeviceProperties);
-            fixed (byte* utf8NamePtr = _physicalDeviceProperties.deviceName)
-            {
-                _deviceName = Encoding.UTF8.GetString(utf8NamePtr, (int)MaxPhysicalDeviceNameSize).TrimEnd('\0');
-            }
-
-            _vendorName = "id:" + _physicalDeviceProperties.vendorID.ToString("x8");
-            _apiVersion = GraphicsApiVersion.Unknown;
-            _driverInfo = "version:" + _physicalDeviceProperties.driverVersion.ToString("x8");
-
-            vkGetPhysicalDeviceFeatures(_physicalDevice, out _physicalDeviceFeatures);
-
-            vkGetPhysicalDeviceMemoryProperties(_physicalDevice, out _physicalDeviceMemProperties);
-        }
-
-        public VkExtensionProperties[] GetDeviceExtensionProperties()
-        {
-            uint propertyCount = 0;
-            VkResult result = vkEnumerateDeviceExtensionProperties(_physicalDevice, (byte*)null, &propertyCount, null);
-            CheckResult(result);
-<<<<<<< HEAD
-            VkExtensionProperties[] props = new VkExtensionProperties[(int)propertyCount];
-            fixed (VkExtensionProperties* properties = props)
-            {
-                result = vkEnumerateDeviceExtensionProperties(_physicalDevice, (byte*)null, &propertyCount, properties);
-                CheckResult(result);
-            }
-            return props;
-        }
-
-        private void CreateLogicalDevice(VkSurfaceKHR surface, bool preferStandardClipY, VulkanDeviceOptions options)
-        {
-            GetQueueFamilyIndices(surface);
-
-            HashSet<uint> familyIndices = new HashSet<uint> { _graphicsQueueIndex, _presentQueueIndex };
-            VkDeviceQueueCreateInfo* queueCreateInfos = stackalloc VkDeviceQueueCreateInfo[familyIndices.Count];
-            uint queueCreateInfosCount = (uint)familyIndices.Count;
-
-            int i = 0;
-            foreach (uint index in familyIndices)
-            {
-                VkDeviceQueueCreateInfo queueCreateInfo = VkDeviceQueueCreateInfo.New();
-                queueCreateInfo.queueFamilyIndex = _graphicsQueueIndex;
-                queueCreateInfo.queueCount = 1;
-                float priority = 1f;
-                queueCreateInfo.pQueuePriorities = &priority;
-                queueCreateInfos[i] = queueCreateInfo;
-                i += 1;
-            }
-
-            VkPhysicalDeviceFeatures deviceFeatures = _physicalDeviceFeatures;
-
-            VkExtensionProperties[] props = GetDeviceExtensionProperties();
-
-            HashSet<string> requiredInstanceExtensions = new HashSet<string>(options.DeviceExtensions ?? Array.Empty<string>());
-
-            bool hasMemReqs2 = false;
-            bool hasDedicatedAllocation = false;
-            bool hasDriverProperties = false;
-            IntPtr[] activeExtensions = new IntPtr[props.Length];
-            uint activeExtensionCount = 0;
-
-            fixed (VkExtensionProperties* properties = props)
-            {
-                for (int property = 0; property < props.Length; property++)
-                {
-                    string extensionName = Util.GetString(properties[property].extensionName);
-                    if (extensionName == "VK_EXT_debug_marker")
-                    {
-                        activeExtensions[activeExtensionCount++] = CommonStrings.VK_EXT_DEBUG_MARKER_EXTENSION_NAME;
-                        requiredInstanceExtensions.Remove(extensionName);
-                        _debugMarkerEnabled = true;
-                    }
-                    else if (extensionName == "VK_KHR_swapchain")
-                    {
-                        activeExtensions[activeExtensionCount++] = (IntPtr)properties[property].extensionName;
-                        requiredInstanceExtensions.Remove(extensionName);
-                    }
-                    else if (preferStandardClipY && extensionName == "VK_KHR_maintenance1")
-                    {
-                        activeExtensions[activeExtensionCount++] = (IntPtr)properties[property].extensionName;
-                        requiredInstanceExtensions.Remove(extensionName);
-                        _standardClipYDirection = true;
-                    }
-                    else if (extensionName == "VK_KHR_get_memory_requirements2")
-                    {
-                        activeExtensions[activeExtensionCount++] = (IntPtr)properties[property].extensionName;
-                        requiredInstanceExtensions.Remove(extensionName);
-                        hasMemReqs2 = true;
-                    }
-                    else if (extensionName == "VK_KHR_dedicated_allocation")
-                    {
-                        activeExtensions[activeExtensionCount++] = (IntPtr)properties[property].extensionName;
-                        requiredInstanceExtensions.Remove(extensionName);
-                        hasDedicatedAllocation = true;
-                    }
-                    else if (extensionName == "VK_KHR_driver_properties")
-                    {
-                        activeExtensions[activeExtensionCount++] = (IntPtr)properties[property].extensionName;
-                        requiredInstanceExtensions.Remove(extensionName);
-                        hasDriverProperties = true;
-                    }
-                    else if (requiredInstanceExtensions.Remove(extensionName))
-                    {
-                        activeExtensions[activeExtensionCount++] = (IntPtr)properties[property].extensionName;
-                    }
-                }
-            }
-
-            if (requiredInstanceExtensions.Count != 0)
-            {
-                string missingList = string.Join(", ", requiredInstanceExtensions);
-                throw new VeldridException(
-                    $"The following Vulkan device extensions were not available: {missingList}");
-            }
-
-            VkDeviceCreateInfo deviceCreateInfo = VkDeviceCreateInfo.New();
-            deviceCreateInfo.queueCreateInfoCount = queueCreateInfosCount;
-            deviceCreateInfo.pQueueCreateInfos = queueCreateInfos;
-
-            deviceCreateInfo.pEnabledFeatures = &deviceFeatures;
-
-            StackList<IntPtr> layerNames = new StackList<IntPtr>();
-            if (_standardValidationSupported)
-            {
-                layerNames.Add(CommonStrings.StandardValidationLayerName);
-            }
-            deviceCreateInfo.enabledLayerCount = layerNames.Count;
-            deviceCreateInfo.ppEnabledLayerNames = (byte**)layerNames.Data;
-
-            fixed (IntPtr* activeExtensionsPtr = activeExtensions)
-            {
-                deviceCreateInfo.enabledExtensionCount = activeExtensionCount;
-                deviceCreateInfo.ppEnabledExtensionNames = (byte**)activeExtensionsPtr;
-
-                VkResult result = vkCreateDevice(_physicalDevice, ref deviceCreateInfo, null, out _device);
-                CheckResult(result);
-            }
-
-            vkGetDeviceQueue(_device, _graphicsQueueIndex, 0, out _graphicsQueue);
-
-            if (_debugMarkerEnabled)
-            {
-                _setObjectNameDelegate = Marshal.GetDelegateForFunctionPointer<vkDebugMarkerSetObjectNameEXT_t>(
-                    GetInstanceProcAddr("vkDebugMarkerSetObjectNameEXT"));
-                _markerBegin = Marshal.GetDelegateForFunctionPointer<vkCmdDebugMarkerBeginEXT_t>(
-                    GetInstanceProcAddr("vkCmdDebugMarkerBeginEXT"));
-                _markerEnd = Marshal.GetDelegateForFunctionPointer<vkCmdDebugMarkerEndEXT_t>(
-                    GetInstanceProcAddr("vkCmdDebugMarkerEndEXT"));
-                _markerInsert = Marshal.GetDelegateForFunctionPointer<vkCmdDebugMarkerInsertEXT_t>(
-                    GetInstanceProcAddr("vkCmdDebugMarkerInsertEXT"));
-            }
-            if (hasDedicatedAllocation && hasMemReqs2)
-            {
-                _getBufferMemoryRequirements2 = GetDeviceProcAddr<vkGetBufferMemoryRequirements2_t>("vkGetBufferMemoryRequirements2")
-                    ?? GetDeviceProcAddr<vkGetBufferMemoryRequirements2_t>("vkGetBufferMemoryRequirements2KHR");
-                _getImageMemoryRequirements2 = GetDeviceProcAddr<vkGetImageMemoryRequirements2_t>("vkGetImageMemoryRequirements2")
-                    ?? GetDeviceProcAddr<vkGetImageMemoryRequirements2_t>("vkGetImageMemoryRequirements2KHR");
-            }
-            if (_getPhysicalDeviceProperties2 != null && hasDriverProperties)
-            {
-                VkPhysicalDeviceDriverProperties driverProps = VkPhysicalDeviceDriverProperties.New();
-                _getPhysicalDeviceProperties2(_physicalDevice, &driverProps);
-
-                string driverName = Encoding.UTF8.GetString(
-                    driverProps.driverName, VkPhysicalDeviceDriverProperties.DriverNameLength).TrimEnd('\0');
-
-                string driverInfo = Encoding.UTF8.GetString(
-                    driverProps.driverInfo, VkPhysicalDeviceDriverProperties.DriverInfoLength).TrimEnd('\0');
-
-                VkConformanceVersion conforming = driverProps.conformanceVersion;
-                _apiVersion = new GraphicsApiVersion(conforming.major, conforming.minor, conforming.subminor, conforming.patch);
-                _driverName = driverName;
-                _driverInfo = driverInfo;
-            }
-        }
-
-        private IntPtr GetInstanceProcAddr(string name)
-        {
-            int byteCount = Encoding.UTF8.GetByteCount(name);
-            byte* utf8Ptr = stackalloc byte[byteCount + 1];
-
-            fixed (char* namePtr = name)
-            {
-                Encoding.UTF8.GetBytes(namePtr, name.Length, utf8Ptr, byteCount);
-            }
-            utf8Ptr[byteCount] = 0;
-
-            return vkGetInstanceProcAddr(_instance, utf8Ptr);
-        }
-
-        private T GetInstanceProcAddr<T>(string name)
-        {
-            IntPtr funcPtr = GetInstanceProcAddr(name);
-            if (funcPtr != IntPtr.Zero)
-            { return Marshal.GetDelegateForFunctionPointer<T>(funcPtr); }
-            else
-            { return default; }
-        }
-
-        private IntPtr GetDeviceProcAddr(string name)
-        {
-            int byteCount = Encoding.UTF8.GetByteCount(name);
-            byte* utf8Ptr = stackalloc byte[byteCount + 1];
-
-            fixed (char* namePtr = name)
-            {
-                Encoding.UTF8.GetBytes(namePtr, name.Length, utf8Ptr, byteCount);
-            }
-            utf8Ptr[byteCount] = 0;
-
-            return vkGetDeviceProcAddr(_device, utf8Ptr);
-        }
-
-        private T GetDeviceProcAddr<T>(string name)
-        {
-            IntPtr funcPtr = GetDeviceProcAddr(name);
-            if (funcPtr != IntPtr.Zero)
-            { return Marshal.GetDelegateForFunctionPointer<T>(funcPtr); }
-            else
-            { return default; }
-        }
-
-        private void GetQueueFamilyIndices(VkSurfaceKHR surface)
-        {
-            uint queueFamilyCount = 0;
-            vkGetPhysicalDeviceQueueFamilyProperties(_physicalDevice, ref queueFamilyCount, null);
-            VkQueueFamilyProperties[] qfp = new VkQueueFamilyProperties[queueFamilyCount];
-            vkGetPhysicalDeviceQueueFamilyProperties(_physicalDevice, ref queueFamilyCount, out qfp[0]);
-
-            bool foundGraphics = false;
-            bool foundPresent = surface == VkSurfaceKHR.Null;
-
-            for (uint i = 0; i < qfp.Length; i++)
-            {
-                if ((qfp[i].queueFlags & VkQueueFlags.Graphics) != 0)
-                {
-                    _graphicsQueueIndex = i;
-                    foundGraphics = true;
-                }
-
-                if (!foundPresent)
-                {
-                    vkGetPhysicalDeviceSurfaceSupportKHR(_physicalDevice, i, surface, out VkBool32 presentSupported);
-                    if (presentSupported)
-                    {
-                        _presentQueueIndex = i;
-                        foundPresent = true;
-                    }
-                }
-
-                if (foundGraphics && foundPresent)
-                {
-                    return;
-                }
-            }
-        }
-
-        private void CreateDescriptorPool()
-        {
-            _descriptorPoolManager = new VkDescriptorPoolManager(this);
-        }
-
-        private void CreateGraphicsCommandPool()
-        {
-            VkCommandPoolCreateInfo commandPoolCI = VkCommandPoolCreateInfo.New();
-            commandPoolCI.flags = VkCommandPoolCreateFlags.ResetCommandBuffer;
-            commandPoolCI.queueFamilyIndex = _graphicsQueueIndex;
-            VkResult result = vkCreateCommandPool(_device, ref commandPoolCI, null, out _graphicsCommandPool);
-            CheckResult(result);
-=======
-            VkExtensionProperties* properties = stackalloc VkExtensionProperties[(int)propertyCount];
-            result = vkEnumerateDeviceExtensionProperties(_physicalDevice, (byte*)null, &propertyCount, properties);
-            CheckResult(result);
-
-            HashSet<string> requiredInstanceExtensions = new HashSet<string>(options.DeviceExtensions ?? Array.Empty<string>());
-
-            bool hasMemReqs2 = false;
-            bool hasDedicatedAllocation = false;
-            StackList<IntPtr> extensionNames = new StackList<IntPtr>();
-            for (int property = 0; property < propertyCount; property++)
-            {
-                string extensionName = Util.GetString(properties[property].extensionName);
-                if (extensionName == "VK_EXT_debug_marker")
-                {
-                    extensionNames.Add(CommonStrings.VK_EXT_DEBUG_MARKER_EXTENSION_NAME);
-                    requiredInstanceExtensions.Remove(extensionName);
-                    _debugMarkerEnabled = true;
-                }
-                else if (extensionName == "VK_KHR_swapchain")
-                {
-                    extensionNames.Add((IntPtr)properties[property].extensionName);
-                    requiredInstanceExtensions.Remove(extensionName);
-                }
-                else if (preferStandardClipY && extensionName == "VK_KHR_maintenance1")
-                {
-                    extensionNames.Add((IntPtr)properties[property].extensionName);
-                    requiredInstanceExtensions.Remove(extensionName);
-                    _standardClipYDirection = true;
-                }
-                else if (extensionName == "VK_KHR_get_memory_requirements2")
-                {
-                    extensionNames.Add((IntPtr)properties[property].extensionName);
-                    requiredInstanceExtensions.Remove(extensionName);
-                    hasMemReqs2 = true;
-                }
-                else if (extensionName == "VK_KHR_dedicated_allocation")
-                {
-                    extensionNames.Add((IntPtr)properties[property].extensionName);
-                    requiredInstanceExtensions.Remove(extensionName);
-                    hasDedicatedAllocation = true;
-                }
-                else if (requiredInstanceExtensions.Remove(extensionName))
-                {
-                    extensionNames.Add((IntPtr)properties[property].extensionName);
-                }
-            }
-
-            if (requiredInstanceExtensions.Count != 0)
-            {
-                string missingList = string.Join(", ", requiredInstanceExtensions);
-                throw new VeldridException(
-                    $"The following Vulkan device extensions were not available: {missingList}");
-            }
-
-            VkDeviceCreateInfo deviceCreateInfo = VkDeviceCreateInfo.New();
-            deviceCreateInfo.queueCreateInfoCount = queueCreateInfosCount;
-            deviceCreateInfo.pQueueCreateInfos = queueCreateInfos;
-
-            deviceCreateInfo.pEnabledFeatures = &deviceFeatures;
-
-            StackList<IntPtr> layerNames = new StackList<IntPtr>();
-            if (_standardValidationSupported)
-            {
-                layerNames.Add(CommonStrings.StandardValidationLayerName);
-            }
-            deviceCreateInfo.enabledLayerCount = layerNames.Count;
-            deviceCreateInfo.ppEnabledLayerNames = (byte**)layerNames.Data;
-
-            deviceCreateInfo.enabledExtensionCount = extensionNames.Count;
-            deviceCreateInfo.ppEnabledExtensionNames = (byte**)extensionNames.Data;
-
-            result = vkCreateDevice(_physicalDevice, ref deviceCreateInfo, null, out _device);
-            CheckResult(result);
-
-            vkGetDeviceQueue(_device, _graphicsQueueIndex, 0, out _graphicsQueue);
-
-            if (_debugMarkerEnabled)
-            {
-                _setObjectNameDelegate = Marshal.GetDelegateForFunctionPointer<vkDebugMarkerSetObjectNameEXT_t>(
-                    GetInstanceProcAddr("vkDebugMarkerSetObjectNameEXT"));
-                _markerBegin = Marshal.GetDelegateForFunctionPointer<vkCmdDebugMarkerBeginEXT_t>(
-                    GetInstanceProcAddr("vkCmdDebugMarkerBeginEXT"));
-                _markerEnd = Marshal.GetDelegateForFunctionPointer<vkCmdDebugMarkerEndEXT_t>(
-                    GetInstanceProcAddr("vkCmdDebugMarkerEndEXT"));
-                _markerInsert = Marshal.GetDelegateForFunctionPointer<vkCmdDebugMarkerInsertEXT_t>(
-                    GetInstanceProcAddr("vkCmdDebugMarkerInsertEXT"));
-            }
-            if (hasDedicatedAllocation && hasMemReqs2)
-            {
-                _getBufferMemoryRequirements2 = GetDeviceProcAddr<vkGetBufferMemoryRequirements2_t>("vkGetBufferMemoryRequirements2")
-                    ?? GetDeviceProcAddr<vkGetBufferMemoryRequirements2_t>("vkGetBufferMemoryRequirements2KHR");
-                _getImageMemoryRequirements2 = GetDeviceProcAddr<vkGetImageMemoryRequirements2_t>("vkGetImageMemoryRequirements2")
-                    ?? GetDeviceProcAddr<vkGetImageMemoryRequirements2_t>("vkGetImageMemoryRequirements2KHR");
-            }
-        }
-
-        private IntPtr GetInstanceProcAddr(string name)
-        {
-            int byteCount = Encoding.UTF8.GetByteCount(name);
-            byte* utf8Ptr = stackalloc byte[byteCount + 1];
-
-            fixed (char* namePtr = name)
-            {
-                Encoding.UTF8.GetBytes(namePtr, name.Length, utf8Ptr, byteCount);
-            }
-            utf8Ptr[byteCount] = 0;
-
-            return vkGetInstanceProcAddr(_instance, utf8Ptr);
-        }
-
-        private T GetInstanceProcAddr<T>(string name)
-        {
-            IntPtr funcPtr = GetInstanceProcAddr(name);
-            if (funcPtr != IntPtr.Zero)
-            {
-                return Marshal.GetDelegateForFunctionPointer<T>(funcPtr);
-            }
-            return default;
-        }
-
-        private IntPtr GetDeviceProcAddr(string name)
-        {
-            int byteCount = Encoding.UTF8.GetByteCount(name);
-            byte* utf8Ptr = stackalloc byte[byteCount + 1];
-
-            fixed (char* namePtr = name)
-            {
-                Encoding.UTF8.GetBytes(namePtr, name.Length, utf8Ptr, byteCount);
-            }
-            utf8Ptr[byteCount] = 0;
-
-            return vkGetDeviceProcAddr(_device, utf8Ptr);
-        }
-
-        private T GetDeviceProcAddr<T>(string name)
-        {
-            IntPtr funcPtr = GetDeviceProcAddr(name);
-            if (funcPtr != IntPtr.Zero)
-            {
-                return Marshal.GetDelegateForFunctionPointer<T>(funcPtr);
-            }
-            return default;
-        }
-
-        private void GetQueueFamilyIndices(VkSurfaceKHR surface)
-        {
-            uint queueFamilyCount = 0;
-            vkGetPhysicalDeviceQueueFamilyProperties(_physicalDevice, ref queueFamilyCount, null);
-            VkQueueFamilyProperties[] qfp = new VkQueueFamilyProperties[queueFamilyCount];
-            vkGetPhysicalDeviceQueueFamilyProperties(_physicalDevice, ref queueFamilyCount, out qfp[0]);
-
-            bool foundGraphics = false;
-            bool foundPresent = surface == VkSurfaceKHR.Null;
-
-            for (uint i = 0; i < qfp.Length; i++)
-            {
-                if ((qfp[i].queueFlags & VkQueueFlags.Graphics) != 0)
-                {
-                    _graphicsQueueIndex = i;
-                    foundGraphics = true;
-                }
-
-                if (!foundPresent)
-                {
-                    vkGetPhysicalDeviceSurfaceSupportKHR(_physicalDevice, i, surface, out VkBool32 presentSupported);
-                    if (presentSupported)
-                    {
-                        _presentQueueIndex = i;
-                        foundPresent = true;
-                    }
-                }
-
-                if (foundGraphics && foundPresent)
-                {
-                    return;
-                }
-            }
-        }
-
-        private void CreateDescriptorPool()
-        {
-            _descriptorPoolManager = new VkDescriptorPoolManager(this);
-        }
-
-        private void CreateGraphicsCommandPool()
-        {
-            VkCommandPoolCreateInfo commandPoolCI = VkCommandPoolCreateInfo.New();
-            commandPoolCI.flags = VkCommandPoolCreateFlags.ResetCommandBuffer;
-            commandPoolCI.queueFamilyIndex = _graphicsQueueIndex;
-            VkResult result = vkCreateCommandPool(_device, ref commandPoolCI, null, out _graphicsCommandPool);
-            CheckResult(result);
->>>>>>> 7c248955
-        }
-
-        protected override MappedResource MapCore(MappableResource resource, MapMode mode, uint subresource)
-        {
-            VkMemoryBlock memoryBlock = default(VkMemoryBlock);
-            IntPtr mappedPtr = IntPtr.Zero;
-            uint sizeInBytes;
-            uint offset = 0;
-            uint rowPitch = 0;
-            uint depthPitch = 0;
-            if (resource is VkBuffer buffer)
-            {
-                memoryBlock = buffer.Memory;
-                sizeInBytes = buffer.SizeInBytes;
-            }
-            else
-            {
-                VkTexture texture = Util.AssertSubtype<MappableResource, VkTexture>(resource);
-                VkSubresourceLayout layout = texture.GetSubresourceLayout(subresource);
-                memoryBlock = texture.Memory;
-                sizeInBytes = (uint)layout.size;
-                offset = (uint)layout.offset;
-                rowPitch = (uint)layout.rowPitch;
-                depthPitch = (uint)layout.depthPitch;
-            }
-
-            if (memoryBlock.DeviceMemory.Handle != 0)
-            {
-                if (memoryBlock.IsPersistentMapped)
-                {
-                    mappedPtr = (IntPtr)memoryBlock.BlockMappedPointer;
-                }
-                else
-                {
-                    mappedPtr = _memoryManager.Map(memoryBlock);
-                }
-            }
-
-            byte* dataPtr = (byte*)mappedPtr.ToPointer() + offset;
-            return new MappedResource(
-                resource,
-                mode,
-                (IntPtr)dataPtr,
-                sizeInBytes,
-                subresource,
-                rowPitch,
-                depthPitch);
-        }
-
-        protected override void UnmapCore(MappableResource resource, uint subresource)
-        {
-            VkMemoryBlock memoryBlock = default(VkMemoryBlock);
-            if (resource is VkBuffer buffer)
-            {
-                memoryBlock = buffer.Memory;
-            }
-            else
-            {
-                VkTexture tex = Util.AssertSubtype<MappableResource, VkTexture>(resource);
-                memoryBlock = tex.Memory;
-            }
-
-            if (memoryBlock.DeviceMemory.Handle != 0 && !memoryBlock.IsPersistentMapped)
-            {
-                vkUnmapMemory(_device, memoryBlock.DeviceMemory);
-            }
-        }
-
-        protected override void PlatformDispose()
-        {
-            Debug.Assert(_submittedFences.Count == 0);
-            foreach (Vulkan.VkFence fence in _availableSubmissionFences)
-            {
-                vkDestroyFence(_device, fence, null);
-            }
-
-            _mainSwapchain?.Dispose();
-            if (_debugCallbackFunc != null)
-            {
-                _debugCallbackFunc = null;
-                FixedUtf8String debugExtFnName = "vkDestroyDebugReportCallbackEXT";
-                IntPtr destroyFuncPtr = vkGetInstanceProcAddr(_instance, debugExtFnName);
-                vkDestroyDebugReportCallbackEXT_d destroyDel
-                    = Marshal.GetDelegateForFunctionPointer<vkDestroyDebugReportCallbackEXT_d>(destroyFuncPtr);
-                destroyDel(_instance, _debugCallbackHandle, null);
-            }
-
-            _descriptorPoolManager.DestroyAll();
-            vkDestroyCommandPool(_device, _graphicsCommandPool, null);
-
-            Debug.Assert(_submittedStagingTextures.Count == 0);
-            foreach (VkTexture tex in _availableStagingTextures)
-            {
-                tex.Dispose();
-            }
-
-            Debug.Assert(_submittedStagingBuffers.Count == 0);
-            foreach (VkBuffer buffer in _availableStagingBuffers)
-            {
-                buffer.Dispose();
-            }
-
-            lock (_graphicsCommandPoolLock)
-            {
-                while (_sharedGraphicsCommandPools.Count > 0)
-                {
-                    SharedCommandPool sharedPool = _sharedGraphicsCommandPools.Pop();
-                    sharedPool.Destroy();
-                }
-            }
-
-            _memoryManager.Dispose();
-
-            VkResult result = vkDeviceWaitIdle(_device);
-            CheckResult(result);
-            vkDestroyDevice(_device, null);
-            vkDestroyInstance(_instance, null);
-        }
-
-        private protected override void WaitForIdleCore()
-        {
-            lock (_graphicsQueueLock)
-            {
-                vkQueueWaitIdle(_graphicsQueue);
-            }
-
-            CheckSubmittedFences();
-        }
-
-        public override TextureSampleCount GetSampleCountLimit(PixelFormat format, bool depthFormat)
-        {
-            VkImageUsageFlags usageFlags = VkImageUsageFlags.Sampled;
-            usageFlags |= depthFormat ? VkImageUsageFlags.DepthStencilAttachment : VkImageUsageFlags.ColorAttachment;
-
-            vkGetPhysicalDeviceImageFormatProperties(
-                _physicalDevice,
-                VkFormats.VdToVkPixelFormat(format),
-                VkImageType.Image2D,
-                VkImageTiling.Optimal,
-                usageFlags,
-                VkImageCreateFlags.None,
-                out VkImageFormatProperties formatProperties);
-
-            VkSampleCountFlags vkSampleCounts = formatProperties.sampleCounts;
-            if ((vkSampleCounts & VkSampleCountFlags.Count32) == VkSampleCountFlags.Count32)
-            {
-                return TextureSampleCount.Count32;
-            }
-            else if ((vkSampleCounts & VkSampleCountFlags.Count16) == VkSampleCountFlags.Count16)
-            {
-                return TextureSampleCount.Count16;
-            }
-            else if ((vkSampleCounts & VkSampleCountFlags.Count8) == VkSampleCountFlags.Count8)
-            {
-                return TextureSampleCount.Count8;
-            }
-            else if ((vkSampleCounts & VkSampleCountFlags.Count4) == VkSampleCountFlags.Count4)
-            {
-                return TextureSampleCount.Count4;
-            }
-            else if ((vkSampleCounts & VkSampleCountFlags.Count2) == VkSampleCountFlags.Count2)
-            {
-                return TextureSampleCount.Count2;
-            }
-
-            return TextureSampleCount.Count1;
-        }
-
-        private protected override bool GetPixelFormatSupportCore(
-            PixelFormat format,
-            TextureType type,
-            TextureUsage usage,
-            out PixelFormatProperties properties)
-        {
-            VkFormat vkFormat = VkFormats.VdToVkPixelFormat(format, (usage & TextureUsage.DepthStencil) != 0);
-            VkImageType vkType = VkFormats.VdToVkTextureType(type);
-            VkImageTiling tiling = usage == TextureUsage.Staging ? VkImageTiling.Linear : VkImageTiling.Optimal;
-            VkImageUsageFlags vkUsage = VkFormats.VdToVkTextureUsage(usage);
-
-            VkResult result = vkGetPhysicalDeviceImageFormatProperties(
-                _physicalDevice,
-                vkFormat,
-                vkType,
-                tiling,
-                vkUsage,
-                VkImageCreateFlags.None,
-                out VkImageFormatProperties vkProps);
-
-            if (result == VkResult.ErrorFormatNotSupported)
-            {
-                properties = default(PixelFormatProperties);
-                return false;
-            }
-            CheckResult(result);
-
-            properties = new PixelFormatProperties(
-               vkProps.maxExtent.width,
-               vkProps.maxExtent.height,
-               vkProps.maxExtent.depth,
-               vkProps.maxMipLevels,
-               vkProps.maxArrayLayers,
-               (uint)vkProps.sampleCounts);
-            return true;
-        }
-
-        internal VkFilter GetFormatFilter(VkFormat format)
-        {
-            if (!_filters.TryGetValue(format, out VkFilter filter))
-            {
-                vkGetPhysicalDeviceFormatProperties(_physicalDevice, format, out VkFormatProperties vkFormatProps);
-                filter = (vkFormatProps.optimalTilingFeatures & VkFormatFeatureFlags.SampledImageFilterLinear) != 0
-                    ? VkFilter.Linear
-                    : VkFilter.Nearest;
-                _filters.TryAdd(format, filter);
-            }
-
-            return filter;
-        }
-
-        private protected override void UpdateBufferCore(DeviceBuffer buffer, uint bufferOffsetInBytes, IntPtr source, uint sizeInBytes)
-        {
-            VkBuffer vkBuffer = Util.AssertSubtype<DeviceBuffer, VkBuffer>(buffer);
-            VkBuffer copySrcVkBuffer = null;
-            IntPtr mappedPtr;
-            byte* destPtr;
-            bool isPersistentMapped = vkBuffer.Memory.IsPersistentMapped;
-            if (isPersistentMapped)
-            {
-                mappedPtr = (IntPtr)vkBuffer.Memory.BlockMappedPointer;
-                destPtr = (byte*)mappedPtr + bufferOffsetInBytes;
-            }
-            else
-            {
-                copySrcVkBuffer = GetFreeStagingBuffer(sizeInBytes);
-                mappedPtr = (IntPtr)copySrcVkBuffer.Memory.BlockMappedPointer;
-                destPtr = (byte*)mappedPtr;
-            }
-
-            Unsafe.CopyBlock(destPtr, source.ToPointer(), sizeInBytes);
-
-            if (!isPersistentMapped)
-            {
-                SharedCommandPool pool = GetFreeCommandPool();
-                VkCommandBuffer cb = pool.BeginNewCommandBuffer();
-
-                VkBufferCopy copyRegion = new VkBufferCopy
-                {
-                    dstOffset = bufferOffsetInBytes,
-                    size = sizeInBytes
-                };
-                vkCmdCopyBuffer(cb, copySrcVkBuffer.DeviceBuffer, vkBuffer.DeviceBuffer, 1, ref copyRegion);
-
-                pool.EndAndSubmit(cb);
-                lock (_stagingResourcesLock)
-                {
-                    _submittedStagingBuffers.Add(cb, copySrcVkBuffer);
-                }
-            }
-        }
-
-        private SharedCommandPool GetFreeCommandPool()
-        {
-            SharedCommandPool sharedPool = null;
-            lock (_graphicsCommandPoolLock)
-            {
-                if (_sharedGraphicsCommandPools.Count > 0)
-                    sharedPool = _sharedGraphicsCommandPools.Pop();
-            }
-
-            if (sharedPool == null)
-                sharedPool = new SharedCommandPool(this, false);
-
-            return sharedPool;
-        }
-
-        private IntPtr MapBuffer(VkBuffer buffer, uint numBytes)
-        {
-            if (buffer.Memory.IsPersistentMapped)
-            {
-                return (IntPtr)buffer.Memory.BlockMappedPointer;
-            }
-            else
-            {
-                void* mappedPtr;
-                VkResult result = vkMapMemory(Device, buffer.Memory.DeviceMemory, buffer.Memory.Offset, numBytes, 0, &mappedPtr);
-                CheckResult(result);
-                return (IntPtr)mappedPtr;
-            }
-        }
-
-        private void UnmapBuffer(VkBuffer buffer)
-        {
-            if (!buffer.Memory.IsPersistentMapped)
-            {
-                vkUnmapMemory(Device, buffer.Memory.DeviceMemory);
-            }
-        }
-
-        private protected override void UpdateTextureCore(
-            Texture texture,
-            IntPtr source,
-            uint sizeInBytes,
-            uint x,
-            uint y,
-            uint z,
-            uint width,
-            uint height,
-            uint depth,
-            uint mipLevel,
-            uint arrayLayer)
-        {
-            VkTexture vkTex = Util.AssertSubtype<Texture, VkTexture>(texture);
-            bool isStaging = (vkTex.Usage & TextureUsage.Staging) != 0;
-            if (isStaging)
-            {
-                VkMemoryBlock memBlock = vkTex.Memory;
-                uint subresource = texture.CalculateSubresource(mipLevel, arrayLayer);
-                VkSubresourceLayout layout = vkTex.GetSubresourceLayout(subresource);
-                byte* imageBasePtr = (byte*)memBlock.BlockMappedPointer + layout.offset;
-
-                uint srcRowPitch = FormatHelpers.GetRowPitch(width, texture.Format);
-                uint srcDepthPitch = FormatHelpers.GetDepthPitch(srcRowPitch, height, texture.Format);
-                Util.CopyTextureRegion(
-                    source.ToPointer(),
-                    0, 0, 0,
-                    srcRowPitch, srcDepthPitch,
-                    imageBasePtr,
-                    x, y, z,
-                    (uint)layout.rowPitch, (uint)layout.depthPitch,
-                    width, height, depth,
-                    texture.Format);
-            }
-            else
-            {
-                VkTexture stagingTex = GetFreeStagingTexture(width, height, depth, texture.Format);
-                UpdateTexture(stagingTex, source, sizeInBytes, 0, 0, 0, width, height, depth, 0, 0);
-                SharedCommandPool pool = GetFreeCommandPool();
-                VkCommandBuffer cb = pool.BeginNewCommandBuffer();
-                VkCommandList.CopyTextureCore_VkCommandBuffer(
-                    cb,
-                    stagingTex, 0, 0, 0, 0, 0,
-                    texture, x, y, z, mipLevel, arrayLayer,
-                    width, height, depth, 1);
-                lock (_stagingResourcesLock)
-                {
-                    _submittedStagingTextures.Add(cb, stagingTex);
-                }
-                pool.EndAndSubmit(cb);
-            }
-        }
-
-        private VkTexture GetFreeStagingTexture(uint width, uint height, uint depth, PixelFormat format)
-        {
-            uint totalSize = FormatHelpers.GetRegionSize(width, height, depth, format);
-            lock (_stagingResourcesLock)
-            {
-                for (int i = 0; i < _availableStagingTextures.Count; i++)
-                {
-                    VkTexture tex = _availableStagingTextures[i];
-                    if (tex.Memory.Size >= totalSize)
-                    {
-                        _availableStagingTextures.RemoveAt(i);
-                        tex.SetStagingDimensions(width, height, depth, format);
-                        return tex;
-                    }
-                }
-            }
-
-            uint texWidth = Math.Max(256, width);
-            uint texHeight = Math.Max(256, height);
-            VkTexture newTex = (VkTexture)ResourceFactory.CreateTexture(TextureDescription.Texture3D(
-                texWidth, texHeight, depth, 1, format, TextureUsage.Staging));
-            newTex.SetStagingDimensions(width, height, depth, format);
-
-            return newTex;
-        }
-
-        private VkBuffer GetFreeStagingBuffer(uint size)
-        {
-            lock (_stagingResourcesLock)
-            {
-                for (int i = 0; i < _availableStagingBuffers.Count; i++)
-                {
-                    VkBuffer buffer = _availableStagingBuffers[i];
-                    if (buffer.SizeInBytes >= size)
-                    {
-                        _availableStagingBuffers.RemoveAt(i);
-                        return buffer;
-                    }
-                }
-            }
-
-            uint newBufferSize = Math.Max(MinStagingBufferSize, size);
-            VkBuffer newBuffer = (VkBuffer)ResourceFactory.CreateBuffer(
-                new BufferDescription(newBufferSize, BufferUsage.Staging));
-            return newBuffer;
-        }
-
-        public override void ResetFence(Fence fence)
-        {
-            Vulkan.VkFence vkFence = Util.AssertSubtype<Fence, VkFence>(fence).DeviceFence;
-            vkResetFences(_device, 1, ref vkFence);
-        }
-
-        public override bool WaitForFence(Fence fence, ulong nanosecondTimeout)
-        {
-            Vulkan.VkFence vkFence = Util.AssertSubtype<Fence, VkFence>(fence).DeviceFence;
-            VkResult result = vkWaitForFences(_device, 1, ref vkFence, true, nanosecondTimeout);
-            return result == VkResult.Success;
-        }
-
-        public override bool WaitForFences(Fence[] fences, bool waitAll, ulong nanosecondTimeout)
-        {
-            int fenceCount = fences.Length;
-            Vulkan.VkFence* fencesPtr = stackalloc Vulkan.VkFence[fenceCount];
-            for (int i = 0; i < fenceCount; i++)
-            {
-                fencesPtr[i] = Util.AssertSubtype<Fence, VkFence>(fences[i]).DeviceFence;
-            }
-
-            VkResult result = vkWaitForFences(_device, (uint)fenceCount, fencesPtr, waitAll, nanosecondTimeout);
-            return result == VkResult.Success;
-        }
-
-        internal static bool IsSupported()
-        {
-            return s_isSupported.Value;
-        }
-
-        private static bool CheckIsSupported()
-        {
-            if (!IsVulkanLoaded())
-            {
-                return false;
-            }
-
-            VkInstanceCreateInfo instanceCI = VkInstanceCreateInfo.New();
-            VkApplicationInfo applicationInfo = new VkApplicationInfo();
-            applicationInfo.apiVersion = new VkVersion(1, 0, 0);
-            applicationInfo.applicationVersion = new VkVersion(1, 0, 0);
-            applicationInfo.engineVersion = new VkVersion(1, 0, 0);
-            applicationInfo.pApplicationName = s_name;
-            applicationInfo.pEngineName = s_name;
-
-            instanceCI.pApplicationInfo = &applicationInfo;
-
-            VkResult result = vkCreateInstance(ref instanceCI, null, out VkInstance testInstance);
-            if (result != VkResult.Success)
-            {
-                return false;
-            }
-
-            uint physicalDeviceCount = 0;
-            result = vkEnumeratePhysicalDevices(testInstance, ref physicalDeviceCount, null);
-            if (result != VkResult.Success || physicalDeviceCount == 0)
-            {
-                vkDestroyInstance(testInstance, null);
-                return false;
-            }
-
-            vkDestroyInstance(testInstance, null);
-
-            HashSet<string> instanceExtensions = new HashSet<string>(GetInstanceExtensions());
-            if (!instanceExtensions.Contains(CommonStrings.VK_KHR_SURFACE_EXTENSION_NAME))
-            {
-                return false;
-            }
-            if (RuntimeInformation.IsOSPlatform(OSPlatform.Windows))
-            {
-                return instanceExtensions.Contains(CommonStrings.VK_KHR_WIN32_SURFACE_EXTENSION_NAME);
-            }
-            else if (RuntimeInformation.IsOSPlatform(OSPlatform.Linux))
-            {
-                if (RuntimeInformation.OSDescription.Contains("Unix")) // Android
-                {
-                    return instanceExtensions.Contains(CommonStrings.VK_KHR_ANDROID_SURFACE_EXTENSION_NAME);
-                }
-                else
-                {
-                    return instanceExtensions.Contains(CommonStrings.VK_KHR_XLIB_SURFACE_EXTENSION_NAME);
-                }
-            }
-            else if (RuntimeInformation.IsOSPlatform(OSPlatform.OSX))
-            {
-                if (RuntimeInformation.OSDescription.Contains("Darwin")) // macOS
-                {
-                    return instanceExtensions.Contains(CommonStrings.VK_MVK_MACOS_SURFACE_EXTENSION_NAME);
-                }
-                else // iOS
-                {
-                    return instanceExtensions.Contains(CommonStrings.VK_MVK_IOS_SURFACE_EXTENSION_NAME);
-                }
-            }
-
-            return false;
-        }
-
-        internal void ClearColorTexture(VkTexture texture, VkClearColorValue color)
-        {
-            uint effectiveLayers = texture.ArrayLayers;
-            if ((texture.Usage & TextureUsage.Cubemap) != 0)
-            {
-                effectiveLayers *= 6;
-            }
-            VkImageSubresourceRange range = new VkImageSubresourceRange(
-                 VkImageAspectFlags.Color,
-                 0,
-                 texture.MipLevels,
-                 0,
-                 effectiveLayers);
-            SharedCommandPool pool = GetFreeCommandPool();
-            VkCommandBuffer cb = pool.BeginNewCommandBuffer();
-            texture.TransitionImageLayout(cb, 0, texture.MipLevels, 0, effectiveLayers, VkImageLayout.TransferDstOptimal);
-            vkCmdClearColorImage(cb, texture.OptimalDeviceImage, VkImageLayout.TransferDstOptimal, &color, 1, &range);
-            VkImageLayout colorLayout = texture.IsSwapchainTexture ? VkImageLayout.PresentSrcKHR : VkImageLayout.ColorAttachmentOptimal;
-            texture.TransitionImageLayout(cb, 0, texture.MipLevels, 0, effectiveLayers, colorLayout);
-            pool.EndAndSubmit(cb);
-        }
-
-        internal void ClearDepthTexture(VkTexture texture, VkClearDepthStencilValue clearValue)
-        {
-            uint effectiveLayers = texture.ArrayLayers;
-            if ((texture.Usage & TextureUsage.Cubemap) != 0)
-            {
-                effectiveLayers *= 6;
-            }
-            VkImageAspectFlags aspect = FormatHelpers.IsStencilFormat(texture.Format)
-                ? VkImageAspectFlags.Depth | VkImageAspectFlags.Stencil
-                : VkImageAspectFlags.Depth;
-            VkImageSubresourceRange range = new VkImageSubresourceRange(
-                aspect,
-                0,
-                texture.MipLevels,
-                0,
-                effectiveLayers);
-            SharedCommandPool pool = GetFreeCommandPool();
-            VkCommandBuffer cb = pool.BeginNewCommandBuffer();
-            texture.TransitionImageLayout(cb, 0, texture.MipLevels, 0, effectiveLayers, VkImageLayout.TransferDstOptimal);
-            vkCmdClearDepthStencilImage(
-                cb,
-                texture.OptimalDeviceImage,
-                VkImageLayout.TransferDstOptimal,
-                &clearValue,
-                1,
-                &range);
-            texture.TransitionImageLayout(cb, 0, texture.MipLevels, 0, effectiveLayers, VkImageLayout.DepthStencilAttachmentOptimal);
-            pool.EndAndSubmit(cb);
-        }
-
-        internal override uint GetUniformBufferMinOffsetAlignmentCore()
-            => (uint)_physicalDeviceProperties.limits.minUniformBufferOffsetAlignment;
-
-        internal override uint GetStructuredBufferMinOffsetAlignmentCore()
-            => (uint)_physicalDeviceProperties.limits.minStorageBufferOffsetAlignment;
-
-        internal void TransitionImageLayout(VkTexture texture, VkImageLayout layout)
-        {
-            SharedCommandPool pool = GetFreeCommandPool();
-            VkCommandBuffer cb = pool.BeginNewCommandBuffer();
-            texture.TransitionImageLayout(cb, 0, texture.MipLevels, 0, texture.ArrayLayers, layout);
-            pool.EndAndSubmit(cb);
-        }
-
-        private class SharedCommandPool
-        {
-            private readonly VkGraphicsDevice _gd;
-            private readonly VkCommandPool _pool;
-            private readonly VkCommandBuffer _cb;
-
-            public bool IsCached { get; }
-
-            public SharedCommandPool(VkGraphicsDevice gd, bool isCached)
-            {
-                _gd = gd;
-                IsCached = isCached;
-
-                VkCommandPoolCreateInfo commandPoolCI = VkCommandPoolCreateInfo.New();
-                commandPoolCI.flags = VkCommandPoolCreateFlags.Transient | VkCommandPoolCreateFlags.ResetCommandBuffer;
-                commandPoolCI.queueFamilyIndex = _gd.GraphicsQueueIndex;
-                VkResult result = vkCreateCommandPool(_gd.Device, ref commandPoolCI, null, out _pool);
-                CheckResult(result);
-
-                VkCommandBufferAllocateInfo allocateInfo = VkCommandBufferAllocateInfo.New();
-                allocateInfo.commandBufferCount = 1;
-                allocateInfo.level = VkCommandBufferLevel.Primary;
-                allocateInfo.commandPool = _pool;
-                result = vkAllocateCommandBuffers(_gd.Device, ref allocateInfo, out _cb);
-                CheckResult(result);
-            }
-
-            public VkCommandBuffer BeginNewCommandBuffer()
-            {
-                VkCommandBufferBeginInfo beginInfo = VkCommandBufferBeginInfo.New();
-                beginInfo.flags = VkCommandBufferUsageFlags.OneTimeSubmit;
-                VkResult result = vkBeginCommandBuffer(_cb, ref beginInfo);
-                CheckResult(result);
-
-                return _cb;
-            }
-
-            public void EndAndSubmit(VkCommandBuffer cb)
-            {
-                VkResult result = vkEndCommandBuffer(cb);
-                CheckResult(result);
-                _gd.SubmitCommandBuffer(null, cb, 0, null, 0, null, null);
-                lock (_gd._stagingResourcesLock)
-                {
-                    _gd._submittedSharedCommandPools.Add(cb, this);
-                }
-            }
-
-            internal void Destroy()
-            {
-                vkDestroyCommandPool(_gd.Device, _pool, null);
-            }
-        }
-
-        private struct FenceSubmissionInfo
-        {
-            public Vulkan.VkFence Fence;
-            public VkCommandList CommandList;
-            public VkCommandBuffer CommandBuffer;
-            public FenceSubmissionInfo(Vulkan.VkFence fence, VkCommandList commandList, VkCommandBuffer commandBuffer)
-            {
-                Fence = fence;
-                CommandList = commandList;
-                CommandBuffer = commandBuffer;
-            }
-        }
-    }
-
-    internal unsafe delegate VkResult vkCreateDebugReportCallbackEXT_d(
-        VkInstance instance,
-        VkDebugReportCallbackCreateInfoEXT* createInfo,
-        IntPtr allocatorPtr,
-        out VkDebugReportCallbackEXT ret);
-
-    internal unsafe delegate void vkDestroyDebugReportCallbackEXT_d(
-        VkInstance instance,
-        VkDebugReportCallbackEXT callback,
-        VkAllocationCallbacks* pAllocator);
-
-    internal unsafe delegate VkResult vkDebugMarkerSetObjectNameEXT_t(VkDevice device, VkDebugMarkerObjectNameInfoEXT* pNameInfo);
-    internal unsafe delegate void vkCmdDebugMarkerBeginEXT_t(VkCommandBuffer commandBuffer, VkDebugMarkerMarkerInfoEXT* pMarkerInfo);
-    internal unsafe delegate void vkCmdDebugMarkerEndEXT_t(VkCommandBuffer commandBuffer);
-    internal unsafe delegate void vkCmdDebugMarkerInsertEXT_t(VkCommandBuffer commandBuffer, VkDebugMarkerMarkerInfoEXT* pMarkerInfo);
-
-    internal unsafe delegate void vkGetBufferMemoryRequirements2_t(VkDevice device, VkBufferMemoryRequirementsInfo2KHR* pInfo, VkMemoryRequirements2KHR* pMemoryRequirements);
-    internal unsafe delegate void vkGetImageMemoryRequirements2_t(VkDevice device, VkImageMemoryRequirementsInfo2KHR* pInfo, VkMemoryRequirements2KHR* pMemoryRequirements);
-
-    internal unsafe delegate void vkGetPhysicalDeviceProperties2_t(VkPhysicalDevice physicalDevice, void* properties);
-
-    // VK_EXT_metal_surface
-
-    internal unsafe delegate VkResult vkCreateMetalSurfaceEXT_t(
-        VkInstance instance,
-        VkMetalSurfaceCreateInfoEXT* pCreateInfo,
-        VkAllocationCallbacks* pAllocator,
-        VkSurfaceKHR* pSurface);
-
-    internal unsafe struct VkMetalSurfaceCreateInfoEXT
-    {
-        public const VkStructureType VK_STRUCTURE_TYPE_METAL_SURFACE_CREATE_INFO_EXT = (VkStructureType)1000217000;
-
-        public VkStructureType sType;
-        public void* pNext;
-        public uint flags;
-        public void* pLayer;
-    }
-
-    internal unsafe struct VkPhysicalDeviceDriverProperties
-    {
-        public const int DriverNameLength = 256;
-        public const int DriverInfoLength = 256;
-        public const VkStructureType VK_STRUCTURE_TYPE_PHYSICAL_DEVICE_DRIVER_PROPERTIES = (VkStructureType)1000196000;
-
-        public VkStructureType sType;
-        public void* pNext;
-        public VkDriverId driverID;
-        public fixed byte driverName[DriverNameLength];
-        public fixed byte driverInfo[DriverInfoLength];
-        public VkConformanceVersion conformanceVersion;
-
-        public static VkPhysicalDeviceDriverProperties New()
-        {
-            return new VkPhysicalDeviceDriverProperties() { sType = VK_STRUCTURE_TYPE_PHYSICAL_DEVICE_DRIVER_PROPERTIES };
-        }
-    }
-
-    internal enum VkDriverId
-    {
-    }
-
-    internal struct VkConformanceVersion
-    {
-        public byte major;
-        public byte minor;
-        public byte subminor;
-        public byte patch;
-    }
-}
+﻿using System;
+using System.Collections.Concurrent;
+using System.Collections.Generic;
+using System.Diagnostics;
+using System.Runtime.CompilerServices;
+using System.Runtime.InteropServices;
+using System.Text;
+using Vulkan;
+using static Veldrid.Vk.VulkanUtil;
+using static Vulkan.VulkanNative;
+
+namespace Veldrid.Vk
+{
+    internal unsafe class VkGraphicsDevice : GraphicsDevice
+    {
+        private static readonly FixedUtf8String s_name = "Veldrid-VkGraphicsDevice";
+        private static readonly Lazy<bool> s_isSupported = new Lazy<bool>(CheckIsSupported, isThreadSafe: true);
+
+        private VkInstance _instance;
+        private VkPhysicalDevice _physicalDevice;
+        private string _deviceName;
+        private string _vendorName;
+        private GraphicsApiVersion _apiVersion;
+        private string _driverName;
+        private string _driverInfo;
+        private VkDeviceMemoryManager _memoryManager;
+        private VkPhysicalDeviceProperties _physicalDeviceProperties;
+        private VkPhysicalDeviceFeatures _physicalDeviceFeatures;
+        private VkPhysicalDeviceMemoryProperties _physicalDeviceMemProperties;
+        private VkDevice _device;
+        private uint _graphicsQueueIndex;
+        private uint _presentQueueIndex;
+        private VkCommandPool _graphicsCommandPool;
+        private readonly object _graphicsCommandPoolLock = new object();
+        private VkQueue _graphicsQueue;
+        private readonly object _graphicsQueueLock = new object();
+        private VkDebugReportCallbackEXT _debugCallbackHandle;
+        private PFN_vkDebugReportCallbackEXT _debugCallbackFunc;
+        private bool _debugMarkerEnabled;
+        private vkDebugMarkerSetObjectNameEXT_t _setObjectNameDelegate;
+        private vkCmdDebugMarkerBeginEXT_t _markerBegin;
+        private vkCmdDebugMarkerEndEXT_t _markerEnd;
+        private vkCmdDebugMarkerInsertEXT_t _markerInsert;
+        private readonly ConcurrentDictionary<VkFormat, VkFilter> _filters = new ConcurrentDictionary<VkFormat, VkFilter>();
+        private readonly BackendInfoVulkan _vulkanInfo;
+
+        private const int SharedCommandPoolCount = 4;
+        private Stack<SharedCommandPool> _sharedGraphicsCommandPools = new Stack<SharedCommandPool>();
+        private VkDescriptorPoolManager _descriptorPoolManager;
+        private bool _standardValidationSupported;
+        private bool _standardClipYDirection;
+        private vkGetBufferMemoryRequirements2_t _getBufferMemoryRequirements2;
+        private vkGetImageMemoryRequirements2_t _getImageMemoryRequirements2;
+        private vkGetPhysicalDeviceProperties2_t _getPhysicalDeviceProperties2;
+        private vkCreateMetalSurfaceEXT_t _createMetalSurfaceEXT;
+
+        // Staging Resources
+        private const uint MinStagingBufferSize = 64;
+        private const uint MaxStagingBufferSize = 512;
+
+        private readonly object _stagingResourcesLock = new object();
+        private readonly List<VkTexture> _availableStagingTextures = new List<VkTexture>();
+        private readonly List<VkBuffer> _availableStagingBuffers = new List<VkBuffer>();
+
+        private readonly Dictionary<VkCommandBuffer, VkTexture> _submittedStagingTextures
+            = new Dictionary<VkCommandBuffer, VkTexture>();
+        private readonly Dictionary<VkCommandBuffer, VkBuffer> _submittedStagingBuffers
+            = new Dictionary<VkCommandBuffer, VkBuffer>();
+        private readonly Dictionary<VkCommandBuffer, SharedCommandPool> _submittedSharedCommandPools
+            = new Dictionary<VkCommandBuffer, SharedCommandPool>();
+
+        public override string DeviceName => _deviceName;
+
+        public override string VendorName => _vendorName;
+
+        public override GraphicsApiVersion ApiVersion => _apiVersion;
+
+        public override GraphicsBackend BackendType => GraphicsBackend.Vulkan;
+
+        public override bool IsUvOriginTopLeft => true;
+
+        public override bool IsDepthRangeZeroToOne => true;
+
+        public override bool IsClipSpaceYInverted => !_standardClipYDirection;
+
+        public override Swapchain MainSwapchain => _mainSwapchain;
+
+        public override GraphicsDeviceFeatures Features { get; }
+
+        public override bool GetVulkanInfo(out BackendInfoVulkan info)
+        {
+            info = _vulkanInfo;
+            return true;
+        }
+
+        public VkInstance Instance => _instance;
+        public VkDevice Device => _device;
+        public VkPhysicalDevice PhysicalDevice => _physicalDevice;
+        public VkPhysicalDeviceMemoryProperties PhysicalDeviceMemProperties => _physicalDeviceMemProperties;
+        public VkQueue GraphicsQueue => _graphicsQueue;
+        public uint GraphicsQueueIndex => _graphicsQueueIndex;
+        public uint PresentQueueIndex => _presentQueueIndex;
+        public string DriverName => _driverName;
+        public string DriverInfo => _driverInfo;
+        public VkDeviceMemoryManager MemoryManager => _memoryManager;
+        public VkDescriptorPoolManager DescriptorPoolManager => _descriptorPoolManager;
+        public vkCmdDebugMarkerBeginEXT_t MarkerBegin => _markerBegin;
+        public vkCmdDebugMarkerEndEXT_t MarkerEnd => _markerEnd;
+        public vkCmdDebugMarkerInsertEXT_t MarkerInsert => _markerInsert;
+        public vkGetBufferMemoryRequirements2_t GetBufferMemoryRequirements2 => _getBufferMemoryRequirements2;
+        public vkGetImageMemoryRequirements2_t GetImageMemoryRequirements2 => _getImageMemoryRequirements2;
+        public vkCreateMetalSurfaceEXT_t CreateMetalSurfaceEXT => _createMetalSurfaceEXT;
+
+        private readonly object _submittedFencesLock = new object();
+        private readonly ConcurrentQueue<Vulkan.VkFence> _availableSubmissionFences = new ConcurrentQueue<Vulkan.VkFence>();
+        private readonly List<FenceSubmissionInfo> _submittedFences = new List<FenceSubmissionInfo>();
+        private readonly VkSwapchain _mainSwapchain;
+
+        private readonly List<FixedUtf8String> _surfaceExtensions = new List<FixedUtf8String>();
+
+        public VkGraphicsDevice(GraphicsDeviceOptions options, SwapchainDescription? scDesc)
+            : this(options, scDesc, new VulkanDeviceOptions()) { }
+
+        public VkGraphicsDevice(GraphicsDeviceOptions options, SwapchainDescription? scDesc, VulkanDeviceOptions vkOptions)
+        {
+            CreateInstance(options.Debug, vkOptions);
+
+            VkSurfaceKHR surface = VkSurfaceKHR.Null;
+            if (scDesc != null)
+            {
+                surface = VkSurfaceUtil.CreateSurface(this, _instance, scDesc.Value.Source);
+            }
+
+            CreatePhysicalDevice();
+            CreateLogicalDevice(surface, options.PreferStandardClipSpaceYDirection, vkOptions);
+
+            _memoryManager = new VkDeviceMemoryManager(
+                _device,
+                _physicalDevice,
+                _physicalDeviceProperties.limits.bufferImageGranularity,
+                _getBufferMemoryRequirements2,
+                _getImageMemoryRequirements2);
+
+            Features = new GraphicsDeviceFeatures(
+                computeShader: true,
+                geometryShader: _physicalDeviceFeatures.geometryShader,
+                tessellationShaders: _physicalDeviceFeatures.tessellationShader,
+                multipleViewports: _physicalDeviceFeatures.multiViewport,
+                samplerLodBias: true,
+                drawBaseVertex: true,
+                drawBaseInstance: true,
+                drawIndirect: true,
+                drawIndirectBaseInstance: _physicalDeviceFeatures.drawIndirectFirstInstance,
+                fillModeWireframe: _physicalDeviceFeatures.fillModeNonSolid,
+                samplerAnisotropy: _physicalDeviceFeatures.samplerAnisotropy,
+                depthClipDisable: _physicalDeviceFeatures.depthClamp,
+                texture1D: true,
+                independentBlend: _physicalDeviceFeatures.independentBlend,
+                structuredBuffer: true,
+                subsetTextureView: true,
+                commandListDebugMarkers: _debugMarkerEnabled,
+                bufferRangeBinding: true,
+                shaderFloat64: _physicalDeviceFeatures.shaderFloat64);
+
+            ResourceFactory = new VkResourceFactory(this);
+
+            if (scDesc != null)
+            {
+                SwapchainDescription desc = scDesc.Value;
+                _mainSwapchain = new VkSwapchain(this, ref desc, surface);
+            }
+
+            CreateDescriptorPool();
+            CreateGraphicsCommandPool();
+            for (int i = 0; i < SharedCommandPoolCount; i++)
+            {
+                _sharedGraphicsCommandPools.Push(new SharedCommandPool(this, true));
+            }
+
+            _vulkanInfo = new BackendInfoVulkan(this);
+
+            PostDeviceCreated();
+        }
+
+        public override ResourceFactory ResourceFactory { get; }
+
+        private protected override void SubmitCommandsCore(CommandList cl, Fence fence)
+        {
+            SubmitCommandList(cl, 0, null, 0, null, fence);
+        }
+
+        private void SubmitCommandList(
+            CommandList cl,
+            uint waitSemaphoreCount,
+            VkSemaphore* waitSemaphoresPtr,
+            uint signalSemaphoreCount,
+            VkSemaphore* signalSemaphoresPtr,
+            Fence fence)
+        {
+            VkCommandList vkCL = Util.AssertSubtype<CommandList, VkCommandList>(cl);
+            VkCommandBuffer vkCB = vkCL.CommandBuffer;
+
+            vkCL.CommandBufferSubmitted(vkCB);
+            SubmitCommandBuffer(vkCL, vkCB, waitSemaphoreCount, waitSemaphoresPtr, signalSemaphoreCount, signalSemaphoresPtr, fence);
+        }
+
+        private void SubmitCommandBuffer(
+            VkCommandList vkCL,
+            VkCommandBuffer vkCB,
+            uint waitSemaphoreCount,
+            VkSemaphore* waitSemaphoresPtr,
+            uint signalSemaphoreCount,
+            VkSemaphore* signalSemaphoresPtr,
+            Fence fence)
+        {
+            CheckSubmittedFences();
+
+            bool useExtraFence = fence != null;
+            VkSubmitInfo si = VkSubmitInfo.New();
+            si.commandBufferCount = 1;
+            si.pCommandBuffers = &vkCB;
+            VkPipelineStageFlags waitDstStageMask = VkPipelineStageFlags.ColorAttachmentOutput;
+            si.pWaitDstStageMask = &waitDstStageMask;
+
+            si.pWaitSemaphores = waitSemaphoresPtr;
+            si.waitSemaphoreCount = waitSemaphoreCount;
+            si.pSignalSemaphores = signalSemaphoresPtr;
+            si.signalSemaphoreCount = signalSemaphoreCount;
+
+            Vulkan.VkFence vkFence = Vulkan.VkFence.Null;
+            Vulkan.VkFence submissionFence = Vulkan.VkFence.Null;
+            if (useExtraFence)
+            {
+                vkFence = Util.AssertSubtype<Fence, VkFence>(fence).DeviceFence;
+                submissionFence = GetFreeSubmissionFence();
+            }
+            else
+            {
+                vkFence = GetFreeSubmissionFence();
+                submissionFence = vkFence;
+            }
+
+            lock (_graphicsQueueLock)
+            {
+                VkResult result = vkQueueSubmit(_graphicsQueue, 1, ref si, vkFence);
+                CheckResult(result);
+                if (useExtraFence)
+                {
+                    result = vkQueueSubmit(_graphicsQueue, 0, null, submissionFence);
+                    CheckResult(result);
+                }
+            }
+
+            lock (_submittedFencesLock)
+            {
+                _submittedFences.Add(new FenceSubmissionInfo(submissionFence, vkCL, vkCB));
+            }
+        }
+
+        private void CheckSubmittedFences()
+        {
+            lock (_submittedFencesLock)
+            {
+                for (int i = 0; i < _submittedFences.Count; i++)
+                {
+                    FenceSubmissionInfo fsi = _submittedFences[i];
+                    if (vkGetFenceStatus(_device, fsi.Fence) == VkResult.Success)
+                    {
+                        CompleteFenceSubmission(fsi);
+                        _submittedFences.RemoveAt(i);
+                        i -= 1;
+                    }
+                    else
+                    {
+                        break; // Submissions are in order; later submissions cannot complete if this one hasn't.
+                    }
+                }
+            }
+        }
+
+        private void CompleteFenceSubmission(FenceSubmissionInfo fsi)
+        {
+            Vulkan.VkFence fence = fsi.Fence;
+            VkCommandBuffer completedCB = fsi.CommandBuffer;
+            fsi.CommandList?.CommandBufferCompleted(completedCB);
+            VkResult resetResult = vkResetFences(_device, 1, ref fence);
+            CheckResult(resetResult);
+            ReturnSubmissionFence(fence);
+            lock (_stagingResourcesLock)
+            {
+                if (_submittedStagingTextures.TryGetValue(completedCB, out VkTexture stagingTex))
+                {
+                    _submittedStagingTextures.Remove(completedCB);
+                    _availableStagingTextures.Add(stagingTex);
+                }
+                if (_submittedStagingBuffers.TryGetValue(completedCB, out VkBuffer stagingBuffer))
+                {
+                    _submittedStagingBuffers.Remove(completedCB);
+                    if (stagingBuffer.SizeInBytes <= MaxStagingBufferSize)
+                    {
+                        _availableStagingBuffers.Add(stagingBuffer);
+                    }
+                    else
+                    {
+                        stagingBuffer.Dispose();
+                    }
+                }
+                if (_submittedSharedCommandPools.TryGetValue(completedCB, out SharedCommandPool sharedPool))
+                {
+                    _submittedSharedCommandPools.Remove(completedCB);
+                    lock (_graphicsCommandPoolLock)
+                    {
+                        if (sharedPool.IsCached)
+                        {
+                            _sharedGraphicsCommandPools.Push(sharedPool);
+                        }
+                        else
+                        {
+                            sharedPool.Destroy();
+                        }
+                    }
+                }
+            }
+        }
+
+        private void ReturnSubmissionFence(Vulkan.VkFence fence)
+        {
+            _availableSubmissionFences.Enqueue(fence);
+        }
+
+        private Vulkan.VkFence GetFreeSubmissionFence()
+        {
+            if (_availableSubmissionFences.TryDequeue(out Vulkan.VkFence availableFence))
+            {
+                return availableFence;
+            }
+            else
+            {
+                VkFenceCreateInfo fenceCI = VkFenceCreateInfo.New();
+                VkResult result = vkCreateFence(_device, ref fenceCI, null, out Vulkan.VkFence newFence);
+                CheckResult(result);
+                return newFence;
+            }
+        }
+
+        private protected override void SwapBuffersCore(Swapchain swapchain)
+        {
+            VkSwapchain vkSC = Util.AssertSubtype<Swapchain, VkSwapchain>(swapchain);
+            VkSwapchainKHR deviceSwapchain = vkSC.DeviceSwapchain;
+            VkPresentInfoKHR presentInfo = VkPresentInfoKHR.New();
+            presentInfo.swapchainCount = 1;
+            presentInfo.pSwapchains = &deviceSwapchain;
+            uint imageIndex = vkSC.ImageIndex;
+            presentInfo.pImageIndices = &imageIndex;
+
+            object presentLock = vkSC.PresentQueueIndex == _graphicsQueueIndex ? _graphicsQueueLock : vkSC;
+            lock (presentLock)
+            {
+                vkQueuePresentKHR(vkSC.PresentQueue, ref presentInfo);
+                if (vkSC.AcquireNextImage(_device, VkSemaphore.Null, vkSC.ImageAvailableFence))
+                {
+                    Vulkan.VkFence fence = vkSC.ImageAvailableFence;
+                    vkWaitForFences(_device, 1, ref fence, true, ulong.MaxValue);
+                    vkResetFences(_device, 1, ref fence);
+                }
+            }
+        }
+
+        internal void SetResourceName(DeviceResource resource, string name)
+        {
+            if (_debugMarkerEnabled)
+            {
+                switch (resource)
+                {
+                    case VkBuffer buffer:
+                        SetDebugMarkerName(VkDebugReportObjectTypeEXT.BufferEXT, buffer.DeviceBuffer.Handle, name);
+                        break;
+                    case VkCommandList commandList:
+                        SetDebugMarkerName(
+                            VkDebugReportObjectTypeEXT.CommandBufferEXT,
+                            (ulong)commandList.CommandBuffer.Handle,
+                            string.Format("{0}_CommandBuffer", name));
+                        SetDebugMarkerName(
+                            VkDebugReportObjectTypeEXT.CommandPoolEXT,
+                            commandList.CommandPool.Handle,
+                            string.Format("{0}_CommandPool", name));
+                        break;
+                    case VkFramebuffer framebuffer:
+                        SetDebugMarkerName(
+                            VkDebugReportObjectTypeEXT.FramebufferEXT,
+                            framebuffer.CurrentFramebuffer.Handle,
+                            name);
+                        break;
+                    case VkPipeline pipeline:
+                        SetDebugMarkerName(VkDebugReportObjectTypeEXT.PipelineEXT, pipeline.DevicePipeline.Handle, name);
+                        SetDebugMarkerName(VkDebugReportObjectTypeEXT.PipelineLayoutEXT, pipeline.PipelineLayout.Handle, name);
+                        break;
+                    case VkResourceLayout resourceLayout:
+                        SetDebugMarkerName(
+                            VkDebugReportObjectTypeEXT.DescriptorSetLayoutEXT,
+                            resourceLayout.DescriptorSetLayout.Handle,
+                            name);
+                        break;
+                    case VkResourceSet resourceSet:
+                        SetDebugMarkerName(VkDebugReportObjectTypeEXT.DescriptorSetEXT, resourceSet.DescriptorSet.Handle, name);
+                        break;
+                    case VkSampler sampler:
+                        SetDebugMarkerName(VkDebugReportObjectTypeEXT.SamplerEXT, sampler.DeviceSampler.Handle, name);
+                        break;
+                    case VkShader shader:
+                        SetDebugMarkerName(VkDebugReportObjectTypeEXT.ShaderModuleEXT, shader.ShaderModule.Handle, name);
+                        break;
+                    case VkTexture tex:
+                        SetDebugMarkerName(VkDebugReportObjectTypeEXT.ImageEXT, tex.OptimalDeviceImage.Handle, name);
+                        break;
+                    case VkTextureView texView:
+                        SetDebugMarkerName(VkDebugReportObjectTypeEXT.ImageViewEXT, texView.ImageView.Handle, name);
+                        break;
+                    case VkFence fence:
+                        SetDebugMarkerName(VkDebugReportObjectTypeEXT.FenceEXT, fence.DeviceFence.Handle, name);
+                        break;
+                    case VkSwapchain sc:
+                        SetDebugMarkerName(VkDebugReportObjectTypeEXT.SwapchainKHREXT, sc.DeviceSwapchain.Handle, name);
+                        break;
+                    default:
+                        break;
+                }
+            }
+        }
+
+        private void SetDebugMarkerName(VkDebugReportObjectTypeEXT type, ulong target, string name)
+        {
+            Debug.Assert(_setObjectNameDelegate != null);
+
+            VkDebugMarkerObjectNameInfoEXT nameInfo = VkDebugMarkerObjectNameInfoEXT.New();
+            nameInfo.objectType = type;
+            nameInfo.@object = target;
+
+            int byteCount = Encoding.UTF8.GetByteCount(name);
+            byte* utf8Ptr = stackalloc byte[byteCount + 1];
+            fixed (char* namePtr = name)
+            {
+                Encoding.UTF8.GetBytes(namePtr, name.Length, utf8Ptr, byteCount);
+            }
+            utf8Ptr[byteCount] = 0;
+
+            nameInfo.pObjectName = utf8Ptr;
+            VkResult result = _setObjectNameDelegate(_device, &nameInfo);
+            CheckResult(result);
+        }
+
+        private void CreateInstance(bool debug, VulkanDeviceOptions options)
+        {
+            HashSet<string> availableInstanceLayers = new HashSet<string>(EnumerateInstanceLayers());
+            HashSet<string> availableInstanceExtensions = new HashSet<string>(GetInstanceExtensions());
+
+            VkInstanceCreateInfo instanceCI = VkInstanceCreateInfo.New();
+            VkApplicationInfo applicationInfo = new VkApplicationInfo();
+            applicationInfo.apiVersion = new VkVersion(1, 0, 0);
+            applicationInfo.applicationVersion = new VkVersion(1, 0, 0);
+            applicationInfo.engineVersion = new VkVersion(1, 0, 0);
+            applicationInfo.pApplicationName = s_name;
+            applicationInfo.pEngineName = s_name;
+
+            instanceCI.pApplicationInfo = &applicationInfo;
+
+            StackList<IntPtr, Size64Bytes> instanceExtensions = new StackList<IntPtr, Size64Bytes>();
+            StackList<IntPtr, Size64Bytes> instanceLayers = new StackList<IntPtr, Size64Bytes>();
+
+            if (availableInstanceExtensions.Contains(CommonStrings.VK_KHR_SURFACE_EXTENSION_NAME))
+            {
+                _surfaceExtensions.Add(CommonStrings.VK_KHR_SURFACE_EXTENSION_NAME);
+            }
+
+            if (RuntimeInformation.IsOSPlatform(OSPlatform.Windows))
+            {
+                if (availableInstanceExtensions.Contains(CommonStrings.VK_KHR_WIN32_SURFACE_EXTENSION_NAME))
+                {
+                    _surfaceExtensions.Add(CommonStrings.VK_KHR_WIN32_SURFACE_EXTENSION_NAME);
+                }
+            }
+            else if (RuntimeInformation.IsOSPlatform(OSPlatform.Linux))
+            {
+                if (availableInstanceExtensions.Contains(CommonStrings.VK_KHR_ANDROID_SURFACE_EXTENSION_NAME))
+                {
+                    _surfaceExtensions.Add(CommonStrings.VK_KHR_ANDROID_SURFACE_EXTENSION_NAME);
+                }
+                if (availableInstanceExtensions.Contains(CommonStrings.VK_KHR_XLIB_SURFACE_EXTENSION_NAME))
+                {
+                    _surfaceExtensions.Add(CommonStrings.VK_KHR_XLIB_SURFACE_EXTENSION_NAME);
+                }
+                if (availableInstanceExtensions.Contains(CommonStrings.VK_KHR_WAYLAND_SURFACE_EXTENSION_NAME))
+                {
+                    _surfaceExtensions.Add(CommonStrings.VK_KHR_WAYLAND_SURFACE_EXTENSION_NAME);
+                }
+            }
+            else if (RuntimeInformation.IsOSPlatform(OSPlatform.OSX))
+            {
+                if (availableInstanceExtensions.Contains(CommonStrings.VK_EXT_METAL_SURFACE_EXTENSION_NAME))
+                {
+                    _surfaceExtensions.Add(CommonStrings.VK_EXT_METAL_SURFACE_EXTENSION_NAME);
+                }
+                else // Legacy MoltenVK extensions
+                {
+                    if (availableInstanceExtensions.Contains(CommonStrings.VK_MVK_MACOS_SURFACE_EXTENSION_NAME))
+                    {
+                        _surfaceExtensions.Add(CommonStrings.VK_MVK_MACOS_SURFACE_EXTENSION_NAME);
+                    }
+                    if (availableInstanceExtensions.Contains(CommonStrings.VK_MVK_IOS_SURFACE_EXTENSION_NAME))
+                    {
+                        _surfaceExtensions.Add(CommonStrings.VK_MVK_IOS_SURFACE_EXTENSION_NAME);
+                    }
+                }
+            }
+
+            foreach (var ext in _surfaceExtensions)
+            {
+                instanceExtensions.Add(ext);
+            }
+
+            bool hasDeviceProperties2 = availableInstanceExtensions.Contains(CommonStrings.VK_KHR_get_physical_device_properties2);
+            if (hasDeviceProperties2)
+            {
+                instanceExtensions.Add(CommonStrings.VK_KHR_get_physical_device_properties2);
+            }
+
+            string[] requestedInstanceExtensions = options.InstanceExtensions ?? Array.Empty<string>();
+            List<FixedUtf8String> tempStrings = new List<FixedUtf8String>();
+            foreach (string requiredExt in requestedInstanceExtensions)
+            {
+                if (!availableInstanceExtensions.Contains(requiredExt))
+                {
+                    throw new VeldridException($"The required instance extension was not available: {requiredExt}");
+                }
+
+                FixedUtf8String utf8Str = new FixedUtf8String(requiredExt);
+                instanceExtensions.Add(utf8Str);
+                tempStrings.Add(utf8Str);
+            }
+
+            bool debugReportExtensionAvailable = false;
+            if (debug)
+            {
+                if (availableInstanceExtensions.Contains(CommonStrings.VK_EXT_DEBUG_REPORT_EXTENSION_NAME))
+                {
+                    debugReportExtensionAvailable = true;
+                    instanceExtensions.Add(CommonStrings.VK_EXT_DEBUG_REPORT_EXTENSION_NAME);
+                }
+                if (availableInstanceLayers.Contains(CommonStrings.StandardValidationLayerName))
+                {
+                    _standardValidationSupported = true;
+                    instanceLayers.Add(CommonStrings.StandardValidationLayerName);
+                }
+            }
+
+            instanceCI.enabledExtensionCount = instanceExtensions.Count;
+            instanceCI.ppEnabledExtensionNames = (byte**)instanceExtensions.Data;
+
+            instanceCI.enabledLayerCount = instanceLayers.Count;
+            if (instanceLayers.Count > 0)
+            {
+                instanceCI.ppEnabledLayerNames = (byte**)instanceLayers.Data;
+            }
+
+            VkResult result = vkCreateInstance(ref instanceCI, null, out _instance);
+            CheckResult(result);
+
+            if (HasSurfaceExtension(CommonStrings.VK_EXT_METAL_SURFACE_EXTENSION_NAME))
+            {
+                _createMetalSurfaceEXT = GetInstanceProcAddr<vkCreateMetalSurfaceEXT_t>("vkCreateMetalSurfaceEXT");
+            }
+
+            if (debug && debugReportExtensionAvailable)
+            {
+                EnableDebugCallback();
+            }
+
+            if (hasDeviceProperties2)
+            {
+                _getPhysicalDeviceProperties2 = GetInstanceProcAddr<vkGetPhysicalDeviceProperties2_t>("vkGetPhysicalDeviceProperties2")
+                    ?? GetInstanceProcAddr<vkGetPhysicalDeviceProperties2_t>("vkGetPhysicalDeviceProperties2KHR");
+            }
+
+            foreach (FixedUtf8String tempStr in tempStrings)
+            {
+                tempStr.Dispose();
+            }
+        }
+
+        public bool HasSurfaceExtension(FixedUtf8String extension)
+        {
+            return _surfaceExtensions.Contains(extension);
+        }
+
+        public void EnableDebugCallback(VkDebugReportFlagsEXT flags = VkDebugReportFlagsEXT.WarningEXT | VkDebugReportFlagsEXT.ErrorEXT)
+        {
+            Debug.WriteLine("Enabling Vulkan Debug callbacks.");
+            _debugCallbackFunc = DebugCallback;
+            IntPtr debugFunctionPtr = Marshal.GetFunctionPointerForDelegate(_debugCallbackFunc);
+            VkDebugReportCallbackCreateInfoEXT debugCallbackCI = VkDebugReportCallbackCreateInfoEXT.New();
+            debugCallbackCI.flags = flags;
+            debugCallbackCI.pfnCallback = debugFunctionPtr;
+            IntPtr createFnPtr;
+            using (FixedUtf8String debugExtFnName = "vkCreateDebugReportCallbackEXT")
+            {
+                createFnPtr = vkGetInstanceProcAddr(_instance, debugExtFnName);
+            }
+            if (createFnPtr == IntPtr.Zero)
+            {
+                return;
+            }
+
+            vkCreateDebugReportCallbackEXT_d createDelegate = Marshal.GetDelegateForFunctionPointer<vkCreateDebugReportCallbackEXT_d>(createFnPtr);
+            VkResult result = createDelegate(_instance, &debugCallbackCI, IntPtr.Zero, out _debugCallbackHandle);
+            CheckResult(result);
+        }
+
+        private uint DebugCallback(
+            uint flags,
+            VkDebugReportObjectTypeEXT objectType,
+            ulong @object,
+            UIntPtr location,
+            int messageCode,
+            byte* pLayerPrefix,
+            byte* pMessage,
+            void* pUserData)
+        {
+            string message = Util.GetString(pMessage);
+            VkDebugReportFlagsEXT debugReportFlags = (VkDebugReportFlagsEXT)flags;
+
+#if DEBUG
+            if (Debugger.IsAttached)
+            {
+                Debugger.Break();
+            }
+#endif
+
+            string fullMessage = $"[{debugReportFlags}] ({objectType}) {message}";
+
+            if (debugReportFlags == VkDebugReportFlagsEXT.ErrorEXT)
+            {
+                throw new VeldridException("A Vulkan validation error was encountered: " + fullMessage);
+            }
+
+            Console.WriteLine(fullMessage);
+            return 0;
+        }
+
+        private void CreatePhysicalDevice()
+        {
+            uint deviceCount = 0;
+            vkEnumeratePhysicalDevices(_instance, ref deviceCount, null);
+            if (deviceCount == 0)
+            {
+                throw new InvalidOperationException("No physical devices exist.");
+            }
+
+            VkPhysicalDevice[] physicalDevices = new VkPhysicalDevice[deviceCount];
+            vkEnumeratePhysicalDevices(_instance, ref deviceCount, ref physicalDevices[0]);
+            // Just use the first one.
+            _physicalDevice = physicalDevices[0];
+
+            vkGetPhysicalDeviceProperties(_physicalDevice, out _physicalDeviceProperties);
+            fixed (byte* utf8NamePtr = _physicalDeviceProperties.deviceName)
+            {
+                _deviceName = Encoding.UTF8.GetString(utf8NamePtr, (int)MaxPhysicalDeviceNameSize).TrimEnd('\0');
+            }
+
+            _vendorName = "id:" + _physicalDeviceProperties.vendorID.ToString("x8");
+            _apiVersion = GraphicsApiVersion.Unknown;
+            _driverInfo = "version:" + _physicalDeviceProperties.driverVersion.ToString("x8");
+
+            vkGetPhysicalDeviceFeatures(_physicalDevice, out _physicalDeviceFeatures);
+
+            vkGetPhysicalDeviceMemoryProperties(_physicalDevice, out _physicalDeviceMemProperties);
+        }
+
+        public VkExtensionProperties[] GetDeviceExtensionProperties()
+        {
+            uint propertyCount = 0;
+            VkResult result = vkEnumerateDeviceExtensionProperties(_physicalDevice, (byte*)null, &propertyCount, null);
+            CheckResult(result);
+            VkExtensionProperties[] props = new VkExtensionProperties[(int)propertyCount];
+            fixed (VkExtensionProperties* properties = props)
+            {
+                result = vkEnumerateDeviceExtensionProperties(_physicalDevice, (byte*)null, &propertyCount, properties);
+                CheckResult(result);
+            }
+            return props;
+        }
+
+        private void CreateLogicalDevice(VkSurfaceKHR surface, bool preferStandardClipY, VulkanDeviceOptions options)
+        {
+            GetQueueFamilyIndices(surface);
+
+            HashSet<uint> familyIndices = new HashSet<uint> { _graphicsQueueIndex, _presentQueueIndex };
+            VkDeviceQueueCreateInfo* queueCreateInfos = stackalloc VkDeviceQueueCreateInfo[familyIndices.Count];
+            uint queueCreateInfosCount = (uint)familyIndices.Count;
+
+            int i = 0;
+            foreach (uint index in familyIndices)
+            {
+                VkDeviceQueueCreateInfo queueCreateInfo = VkDeviceQueueCreateInfo.New();
+                queueCreateInfo.queueFamilyIndex = _graphicsQueueIndex;
+                queueCreateInfo.queueCount = 1;
+                float priority = 1f;
+                queueCreateInfo.pQueuePriorities = &priority;
+                queueCreateInfos[i] = queueCreateInfo;
+                i += 1;
+            }
+
+            VkPhysicalDeviceFeatures deviceFeatures = _physicalDeviceFeatures;
+
+            VkExtensionProperties[] props = GetDeviceExtensionProperties();
+
+            HashSet<string> requiredInstanceExtensions = new HashSet<string>(options.DeviceExtensions ?? Array.Empty<string>());
+
+            bool hasMemReqs2 = false;
+            bool hasDedicatedAllocation = false;
+            bool hasDriverProperties = false;
+            IntPtr[] activeExtensions = new IntPtr[props.Length];
+            uint activeExtensionCount = 0;
+
+            fixed (VkExtensionProperties* properties = props)
+            {
+                for (int property = 0; property < props.Length; property++)
+                {
+                    string extensionName = Util.GetString(properties[property].extensionName);
+                    if (extensionName == "VK_EXT_debug_marker")
+                    {
+                        activeExtensions[activeExtensionCount++] = CommonStrings.VK_EXT_DEBUG_MARKER_EXTENSION_NAME;
+                        requiredInstanceExtensions.Remove(extensionName);
+                        _debugMarkerEnabled = true;
+                    }
+                    else if (extensionName == "VK_KHR_swapchain")
+                    {
+                        activeExtensions[activeExtensionCount++] = (IntPtr)properties[property].extensionName;
+                        requiredInstanceExtensions.Remove(extensionName);
+                    }
+                    else if (preferStandardClipY && extensionName == "VK_KHR_maintenance1")
+                    {
+                        activeExtensions[activeExtensionCount++] = (IntPtr)properties[property].extensionName;
+                        requiredInstanceExtensions.Remove(extensionName);
+                        _standardClipYDirection = true;
+                    }
+                    else if (extensionName == "VK_KHR_get_memory_requirements2")
+                    {
+                        activeExtensions[activeExtensionCount++] = (IntPtr)properties[property].extensionName;
+                        requiredInstanceExtensions.Remove(extensionName);
+                        hasMemReqs2 = true;
+                    }
+                    else if (extensionName == "VK_KHR_dedicated_allocation")
+                    {
+                        activeExtensions[activeExtensionCount++] = (IntPtr)properties[property].extensionName;
+                        requiredInstanceExtensions.Remove(extensionName);
+                        hasDedicatedAllocation = true;
+                    }
+                    else if (extensionName == "VK_KHR_driver_properties")
+                    {
+                        activeExtensions[activeExtensionCount++] = (IntPtr)properties[property].extensionName;
+                        requiredInstanceExtensions.Remove(extensionName);
+                        hasDriverProperties = true;
+                    }
+                    else if (requiredInstanceExtensions.Remove(extensionName))
+                    {
+                        activeExtensions[activeExtensionCount++] = (IntPtr)properties[property].extensionName;
+                    }
+                }
+            }
+
+            if (requiredInstanceExtensions.Count != 0)
+            {
+                string missingList = string.Join(", ", requiredInstanceExtensions);
+                throw new VeldridException(
+                    $"The following Vulkan device extensions were not available: {missingList}");
+            }
+
+            VkDeviceCreateInfo deviceCreateInfo = VkDeviceCreateInfo.New();
+            deviceCreateInfo.queueCreateInfoCount = queueCreateInfosCount;
+            deviceCreateInfo.pQueueCreateInfos = queueCreateInfos;
+
+            deviceCreateInfo.pEnabledFeatures = &deviceFeatures;
+
+            StackList<IntPtr> layerNames = new StackList<IntPtr>();
+            if (_standardValidationSupported)
+            {
+                layerNames.Add(CommonStrings.StandardValidationLayerName);
+            }
+            deviceCreateInfo.enabledLayerCount = layerNames.Count;
+            deviceCreateInfo.ppEnabledLayerNames = (byte**)layerNames.Data;
+
+            fixed (IntPtr* activeExtensionsPtr = activeExtensions)
+            {
+                deviceCreateInfo.enabledExtensionCount = activeExtensionCount;
+                deviceCreateInfo.ppEnabledExtensionNames = (byte**)activeExtensionsPtr;
+
+                VkResult result = vkCreateDevice(_physicalDevice, ref deviceCreateInfo, null, out _device);
+                CheckResult(result);
+            }
+
+            vkGetDeviceQueue(_device, _graphicsQueueIndex, 0, out _graphicsQueue);
+
+            if (_debugMarkerEnabled)
+            {
+                _setObjectNameDelegate = Marshal.GetDelegateForFunctionPointer<vkDebugMarkerSetObjectNameEXT_t>(
+                    GetInstanceProcAddr("vkDebugMarkerSetObjectNameEXT"));
+                _markerBegin = Marshal.GetDelegateForFunctionPointer<vkCmdDebugMarkerBeginEXT_t>(
+                    GetInstanceProcAddr("vkCmdDebugMarkerBeginEXT"));
+                _markerEnd = Marshal.GetDelegateForFunctionPointer<vkCmdDebugMarkerEndEXT_t>(
+                    GetInstanceProcAddr("vkCmdDebugMarkerEndEXT"));
+                _markerInsert = Marshal.GetDelegateForFunctionPointer<vkCmdDebugMarkerInsertEXT_t>(
+                    GetInstanceProcAddr("vkCmdDebugMarkerInsertEXT"));
+            }
+            if (hasDedicatedAllocation && hasMemReqs2)
+            {
+                _getBufferMemoryRequirements2 = GetDeviceProcAddr<vkGetBufferMemoryRequirements2_t>("vkGetBufferMemoryRequirements2")
+                    ?? GetDeviceProcAddr<vkGetBufferMemoryRequirements2_t>("vkGetBufferMemoryRequirements2KHR");
+                _getImageMemoryRequirements2 = GetDeviceProcAddr<vkGetImageMemoryRequirements2_t>("vkGetImageMemoryRequirements2")
+                    ?? GetDeviceProcAddr<vkGetImageMemoryRequirements2_t>("vkGetImageMemoryRequirements2KHR");
+            }
+            if (_getPhysicalDeviceProperties2 != null && hasDriverProperties)
+            {
+                VkPhysicalDeviceDriverProperties driverProps = VkPhysicalDeviceDriverProperties.New();
+                _getPhysicalDeviceProperties2(_physicalDevice, &driverProps);
+
+                string driverName = Encoding.UTF8.GetString(
+                    driverProps.driverName, VkPhysicalDeviceDriverProperties.DriverNameLength).TrimEnd('\0');
+
+                string driverInfo = Encoding.UTF8.GetString(
+                    driverProps.driverInfo, VkPhysicalDeviceDriverProperties.DriverInfoLength).TrimEnd('\0');
+
+                VkConformanceVersion conforming = driverProps.conformanceVersion;
+                _apiVersion = new GraphicsApiVersion(conforming.major, conforming.minor, conforming.subminor, conforming.patch);
+                _driverName = driverName;
+                _driverInfo = driverInfo;
+            }
+        }
+
+        private IntPtr GetInstanceProcAddr(string name)
+        {
+            int byteCount = Encoding.UTF8.GetByteCount(name);
+            byte* utf8Ptr = stackalloc byte[byteCount + 1];
+
+            fixed (char* namePtr = name)
+            {
+                Encoding.UTF8.GetBytes(namePtr, name.Length, utf8Ptr, byteCount);
+            }
+            utf8Ptr[byteCount] = 0;
+
+            return vkGetInstanceProcAddr(_instance, utf8Ptr);
+        }
+
+        private T GetInstanceProcAddr<T>(string name)
+        {
+            IntPtr funcPtr = GetInstanceProcAddr(name);
+            if (funcPtr != IntPtr.Zero)
+            {
+                return Marshal.GetDelegateForFunctionPointer<T>(funcPtr);
+            }
+            return default;
+        }
+
+        private IntPtr GetDeviceProcAddr(string name)
+        {
+            int byteCount = Encoding.UTF8.GetByteCount(name);
+            byte* utf8Ptr = stackalloc byte[byteCount + 1];
+
+            fixed (char* namePtr = name)
+            {
+                Encoding.UTF8.GetBytes(namePtr, name.Length, utf8Ptr, byteCount);
+            }
+            utf8Ptr[byteCount] = 0;
+
+            return vkGetDeviceProcAddr(_device, utf8Ptr);
+        }
+
+        private T GetDeviceProcAddr<T>(string name)
+        {
+            IntPtr funcPtr = GetDeviceProcAddr(name);
+            if (funcPtr != IntPtr.Zero)
+            {
+                return Marshal.GetDelegateForFunctionPointer<T>(funcPtr);
+            }
+            return default;
+        }
+
+        private void GetQueueFamilyIndices(VkSurfaceKHR surface)
+        {
+            uint queueFamilyCount = 0;
+            vkGetPhysicalDeviceQueueFamilyProperties(_physicalDevice, ref queueFamilyCount, null);
+            VkQueueFamilyProperties[] qfp = new VkQueueFamilyProperties[queueFamilyCount];
+            vkGetPhysicalDeviceQueueFamilyProperties(_physicalDevice, ref queueFamilyCount, out qfp[0]);
+
+            bool foundGraphics = false;
+            bool foundPresent = surface == VkSurfaceKHR.Null;
+
+            for (uint i = 0; i < qfp.Length; i++)
+            {
+                if ((qfp[i].queueFlags & VkQueueFlags.Graphics) != 0)
+                {
+                    _graphicsQueueIndex = i;
+                    foundGraphics = true;
+                }
+
+                if (!foundPresent)
+                {
+                    vkGetPhysicalDeviceSurfaceSupportKHR(_physicalDevice, i, surface, out VkBool32 presentSupported);
+                    if (presentSupported)
+                    {
+                        _presentQueueIndex = i;
+                        foundPresent = true;
+                    }
+                }
+
+                if (foundGraphics && foundPresent)
+                {
+                    return;
+                }
+            }
+        }
+
+        private void CreateDescriptorPool()
+        {
+            _descriptorPoolManager = new VkDescriptorPoolManager(this);
+        }
+
+        private void CreateGraphicsCommandPool()
+        {
+            VkCommandPoolCreateInfo commandPoolCI = VkCommandPoolCreateInfo.New();
+            commandPoolCI.flags = VkCommandPoolCreateFlags.ResetCommandBuffer;
+            commandPoolCI.queueFamilyIndex = _graphicsQueueIndex;
+            VkResult result = vkCreateCommandPool(_device, ref commandPoolCI, null, out _graphicsCommandPool);
+            CheckResult(result);
+        }
+
+        protected override MappedResource MapCore(MappableResource resource, MapMode mode, uint subresource)
+        {
+            VkMemoryBlock memoryBlock = default(VkMemoryBlock);
+            IntPtr mappedPtr = IntPtr.Zero;
+            uint sizeInBytes;
+            uint offset = 0;
+            uint rowPitch = 0;
+            uint depthPitch = 0;
+            if (resource is VkBuffer buffer)
+            {
+                memoryBlock = buffer.Memory;
+                sizeInBytes = buffer.SizeInBytes;
+            }
+            else
+            {
+                VkTexture texture = Util.AssertSubtype<MappableResource, VkTexture>(resource);
+                VkSubresourceLayout layout = texture.GetSubresourceLayout(subresource);
+                memoryBlock = texture.Memory;
+                sizeInBytes = (uint)layout.size;
+                offset = (uint)layout.offset;
+                rowPitch = (uint)layout.rowPitch;
+                depthPitch = (uint)layout.depthPitch;
+            }
+
+            if (memoryBlock.DeviceMemory.Handle != 0)
+            {
+                if (memoryBlock.IsPersistentMapped)
+                {
+                    mappedPtr = (IntPtr)memoryBlock.BlockMappedPointer;
+                }
+                else
+                {
+                    mappedPtr = _memoryManager.Map(memoryBlock);
+                }
+            }
+
+            byte* dataPtr = (byte*)mappedPtr.ToPointer() + offset;
+            return new MappedResource(
+                resource,
+                mode,
+                (IntPtr)dataPtr,
+                sizeInBytes,
+                subresource,
+                rowPitch,
+                depthPitch);
+        }
+
+        protected override void UnmapCore(MappableResource resource, uint subresource)
+        {
+            VkMemoryBlock memoryBlock = default(VkMemoryBlock);
+            if (resource is VkBuffer buffer)
+            {
+                memoryBlock = buffer.Memory;
+            }
+            else
+            {
+                VkTexture tex = Util.AssertSubtype<MappableResource, VkTexture>(resource);
+                memoryBlock = tex.Memory;
+            }
+
+            if (memoryBlock.DeviceMemory.Handle != 0 && !memoryBlock.IsPersistentMapped)
+            {
+                vkUnmapMemory(_device, memoryBlock.DeviceMemory);
+            }
+        }
+
+        protected override void PlatformDispose()
+        {
+            Debug.Assert(_submittedFences.Count == 0);
+            foreach (Vulkan.VkFence fence in _availableSubmissionFences)
+            {
+                vkDestroyFence(_device, fence, null);
+            }
+
+            _mainSwapchain?.Dispose();
+            if (_debugCallbackFunc != null)
+            {
+                _debugCallbackFunc = null;
+                FixedUtf8String debugExtFnName = "vkDestroyDebugReportCallbackEXT";
+                IntPtr destroyFuncPtr = vkGetInstanceProcAddr(_instance, debugExtFnName);
+                vkDestroyDebugReportCallbackEXT_d destroyDel
+                    = Marshal.GetDelegateForFunctionPointer<vkDestroyDebugReportCallbackEXT_d>(destroyFuncPtr);
+                destroyDel(_instance, _debugCallbackHandle, null);
+            }
+
+            _descriptorPoolManager.DestroyAll();
+            vkDestroyCommandPool(_device, _graphicsCommandPool, null);
+
+            Debug.Assert(_submittedStagingTextures.Count == 0);
+            foreach (VkTexture tex in _availableStagingTextures)
+            {
+                tex.Dispose();
+            }
+
+            Debug.Assert(_submittedStagingBuffers.Count == 0);
+            foreach (VkBuffer buffer in _availableStagingBuffers)
+            {
+                buffer.Dispose();
+            }
+
+            lock (_graphicsCommandPoolLock)
+            {
+                while (_sharedGraphicsCommandPools.Count > 0)
+                {
+                    SharedCommandPool sharedPool = _sharedGraphicsCommandPools.Pop();
+                    sharedPool.Destroy();
+                }
+            }
+
+            _memoryManager.Dispose();
+
+            VkResult result = vkDeviceWaitIdle(_device);
+            CheckResult(result);
+            vkDestroyDevice(_device, null);
+            vkDestroyInstance(_instance, null);
+        }
+
+        private protected override void WaitForIdleCore()
+        {
+            lock (_graphicsQueueLock)
+            {
+                vkQueueWaitIdle(_graphicsQueue);
+            }
+
+            CheckSubmittedFences();
+        }
+
+        public override TextureSampleCount GetSampleCountLimit(PixelFormat format, bool depthFormat)
+        {
+            VkImageUsageFlags usageFlags = VkImageUsageFlags.Sampled;
+            usageFlags |= depthFormat ? VkImageUsageFlags.DepthStencilAttachment : VkImageUsageFlags.ColorAttachment;
+
+            vkGetPhysicalDeviceImageFormatProperties(
+                _physicalDevice,
+                VkFormats.VdToVkPixelFormat(format),
+                VkImageType.Image2D,
+                VkImageTiling.Optimal,
+                usageFlags,
+                VkImageCreateFlags.None,
+                out VkImageFormatProperties formatProperties);
+
+            VkSampleCountFlags vkSampleCounts = formatProperties.sampleCounts;
+            if ((vkSampleCounts & VkSampleCountFlags.Count32) == VkSampleCountFlags.Count32)
+            {
+                return TextureSampleCount.Count32;
+            }
+            else if ((vkSampleCounts & VkSampleCountFlags.Count16) == VkSampleCountFlags.Count16)
+            {
+                return TextureSampleCount.Count16;
+            }
+            else if ((vkSampleCounts & VkSampleCountFlags.Count8) == VkSampleCountFlags.Count8)
+            {
+                return TextureSampleCount.Count8;
+            }
+            else if ((vkSampleCounts & VkSampleCountFlags.Count4) == VkSampleCountFlags.Count4)
+            {
+                return TextureSampleCount.Count4;
+            }
+            else if ((vkSampleCounts & VkSampleCountFlags.Count2) == VkSampleCountFlags.Count2)
+            {
+                return TextureSampleCount.Count2;
+            }
+
+            return TextureSampleCount.Count1;
+        }
+
+        private protected override bool GetPixelFormatSupportCore(
+            PixelFormat format,
+            TextureType type,
+            TextureUsage usage,
+            out PixelFormatProperties properties)
+        {
+            VkFormat vkFormat = VkFormats.VdToVkPixelFormat(format, (usage & TextureUsage.DepthStencil) != 0);
+            VkImageType vkType = VkFormats.VdToVkTextureType(type);
+            VkImageTiling tiling = usage == TextureUsage.Staging ? VkImageTiling.Linear : VkImageTiling.Optimal;
+            VkImageUsageFlags vkUsage = VkFormats.VdToVkTextureUsage(usage);
+
+            VkResult result = vkGetPhysicalDeviceImageFormatProperties(
+                _physicalDevice,
+                vkFormat,
+                vkType,
+                tiling,
+                vkUsage,
+                VkImageCreateFlags.None,
+                out VkImageFormatProperties vkProps);
+
+            if (result == VkResult.ErrorFormatNotSupported)
+            {
+                properties = default(PixelFormatProperties);
+                return false;
+            }
+            CheckResult(result);
+
+            properties = new PixelFormatProperties(
+               vkProps.maxExtent.width,
+               vkProps.maxExtent.height,
+               vkProps.maxExtent.depth,
+               vkProps.maxMipLevels,
+               vkProps.maxArrayLayers,
+               (uint)vkProps.sampleCounts);
+            return true;
+        }
+
+        internal VkFilter GetFormatFilter(VkFormat format)
+        {
+            if (!_filters.TryGetValue(format, out VkFilter filter))
+            {
+                vkGetPhysicalDeviceFormatProperties(_physicalDevice, format, out VkFormatProperties vkFormatProps);
+                filter = (vkFormatProps.optimalTilingFeatures & VkFormatFeatureFlags.SampledImageFilterLinear) != 0
+                    ? VkFilter.Linear
+                    : VkFilter.Nearest;
+                _filters.TryAdd(format, filter);
+            }
+
+            return filter;
+        }
+
+        private protected override void UpdateBufferCore(DeviceBuffer buffer, uint bufferOffsetInBytes, IntPtr source, uint sizeInBytes)
+        {
+            VkBuffer vkBuffer = Util.AssertSubtype<DeviceBuffer, VkBuffer>(buffer);
+            VkBuffer copySrcVkBuffer = null;
+            IntPtr mappedPtr;
+            byte* destPtr;
+            bool isPersistentMapped = vkBuffer.Memory.IsPersistentMapped;
+            if (isPersistentMapped)
+            {
+                mappedPtr = (IntPtr)vkBuffer.Memory.BlockMappedPointer;
+                destPtr = (byte*)mappedPtr + bufferOffsetInBytes;
+            }
+            else
+            {
+                copySrcVkBuffer = GetFreeStagingBuffer(sizeInBytes);
+                mappedPtr = (IntPtr)copySrcVkBuffer.Memory.BlockMappedPointer;
+                destPtr = (byte*)mappedPtr;
+            }
+
+            Unsafe.CopyBlock(destPtr, source.ToPointer(), sizeInBytes);
+
+            if (!isPersistentMapped)
+            {
+                SharedCommandPool pool = GetFreeCommandPool();
+                VkCommandBuffer cb = pool.BeginNewCommandBuffer();
+
+                VkBufferCopy copyRegion = new VkBufferCopy
+                {
+                    dstOffset = bufferOffsetInBytes,
+                    size = sizeInBytes
+                };
+                vkCmdCopyBuffer(cb, copySrcVkBuffer.DeviceBuffer, vkBuffer.DeviceBuffer, 1, ref copyRegion);
+
+                pool.EndAndSubmit(cb);
+                lock (_stagingResourcesLock)
+                {
+                    _submittedStagingBuffers.Add(cb, copySrcVkBuffer);
+                }
+            }
+        }
+
+        private SharedCommandPool GetFreeCommandPool()
+        {
+            SharedCommandPool sharedPool = null;
+            lock (_graphicsCommandPoolLock)
+            {
+                if (_sharedGraphicsCommandPools.Count > 0)
+                {
+                    sharedPool = _sharedGraphicsCommandPools.Pop();
+                }
+            }
+
+            if (sharedPool == null)
+            {
+                sharedPool = new SharedCommandPool(this, false);
+            }
+
+            return sharedPool;
+        }
+
+        private IntPtr MapBuffer(VkBuffer buffer, uint numBytes)
+        {
+            if (buffer.Memory.IsPersistentMapped)
+            {
+                return (IntPtr)buffer.Memory.BlockMappedPointer;
+            }
+            else
+            {
+                void* mappedPtr;
+                VkResult result = vkMapMemory(Device, buffer.Memory.DeviceMemory, buffer.Memory.Offset, numBytes, 0, &mappedPtr);
+                CheckResult(result);
+                return (IntPtr)mappedPtr;
+            }
+        }
+
+        private void UnmapBuffer(VkBuffer buffer)
+        {
+            if (!buffer.Memory.IsPersistentMapped)
+            {
+                vkUnmapMemory(Device, buffer.Memory.DeviceMemory);
+            }
+        }
+
+        private protected override void UpdateTextureCore(
+            Texture texture,
+            IntPtr source,
+            uint sizeInBytes,
+            uint x,
+            uint y,
+            uint z,
+            uint width,
+            uint height,
+            uint depth,
+            uint mipLevel,
+            uint arrayLayer)
+        {
+            VkTexture vkTex = Util.AssertSubtype<Texture, VkTexture>(texture);
+            bool isStaging = (vkTex.Usage & TextureUsage.Staging) != 0;
+            if (isStaging)
+            {
+                VkMemoryBlock memBlock = vkTex.Memory;
+                uint subresource = texture.CalculateSubresource(mipLevel, arrayLayer);
+                VkSubresourceLayout layout = vkTex.GetSubresourceLayout(subresource);
+                byte* imageBasePtr = (byte*)memBlock.BlockMappedPointer + layout.offset;
+
+                uint srcRowPitch = FormatHelpers.GetRowPitch(width, texture.Format);
+                uint srcDepthPitch = FormatHelpers.GetDepthPitch(srcRowPitch, height, texture.Format);
+                Util.CopyTextureRegion(
+                    source.ToPointer(),
+                    0, 0, 0,
+                    srcRowPitch, srcDepthPitch,
+                    imageBasePtr,
+                    x, y, z,
+                    (uint)layout.rowPitch, (uint)layout.depthPitch,
+                    width, height, depth,
+                    texture.Format);
+            }
+            else
+            {
+                VkTexture stagingTex = GetFreeStagingTexture(width, height, depth, texture.Format);
+                UpdateTexture(stagingTex, source, sizeInBytes, 0, 0, 0, width, height, depth, 0, 0);
+                SharedCommandPool pool = GetFreeCommandPool();
+                VkCommandBuffer cb = pool.BeginNewCommandBuffer();
+                VkCommandList.CopyTextureCore_VkCommandBuffer(
+                    cb,
+                    stagingTex, 0, 0, 0, 0, 0,
+                    texture, x, y, z, mipLevel, arrayLayer,
+                    width, height, depth, 1);
+                lock (_stagingResourcesLock)
+                {
+                    _submittedStagingTextures.Add(cb, stagingTex);
+                }
+                pool.EndAndSubmit(cb);
+            }
+        }
+
+        private VkTexture GetFreeStagingTexture(uint width, uint height, uint depth, PixelFormat format)
+        {
+            uint totalSize = FormatHelpers.GetRegionSize(width, height, depth, format);
+            lock (_stagingResourcesLock)
+            {
+                for (int i = 0; i < _availableStagingTextures.Count; i++)
+                {
+                    VkTexture tex = _availableStagingTextures[i];
+                    if (tex.Memory.Size >= totalSize)
+                    {
+                        _availableStagingTextures.RemoveAt(i);
+                        tex.SetStagingDimensions(width, height, depth, format);
+                        return tex;
+                    }
+                }
+            }
+
+            uint texWidth = Math.Max(256, width);
+            uint texHeight = Math.Max(256, height);
+            VkTexture newTex = (VkTexture)ResourceFactory.CreateTexture(TextureDescription.Texture3D(
+                texWidth, texHeight, depth, 1, format, TextureUsage.Staging));
+            newTex.SetStagingDimensions(width, height, depth, format);
+
+            return newTex;
+        }
+
+        private VkBuffer GetFreeStagingBuffer(uint size)
+        {
+            lock (_stagingResourcesLock)
+            {
+                for (int i = 0; i < _availableStagingBuffers.Count; i++)
+                {
+                    VkBuffer buffer = _availableStagingBuffers[i];
+                    if (buffer.SizeInBytes >= size)
+                    {
+                        _availableStagingBuffers.RemoveAt(i);
+                        return buffer;
+                    }
+                }
+            }
+
+            uint newBufferSize = Math.Max(MinStagingBufferSize, size);
+            VkBuffer newBuffer = (VkBuffer)ResourceFactory.CreateBuffer(
+                new BufferDescription(newBufferSize, BufferUsage.Staging));
+            return newBuffer;
+        }
+
+        public override void ResetFence(Fence fence)
+        {
+            Vulkan.VkFence vkFence = Util.AssertSubtype<Fence, VkFence>(fence).DeviceFence;
+            vkResetFences(_device, 1, ref vkFence);
+        }
+
+        public override bool WaitForFence(Fence fence, ulong nanosecondTimeout)
+        {
+            Vulkan.VkFence vkFence = Util.AssertSubtype<Fence, VkFence>(fence).DeviceFence;
+            VkResult result = vkWaitForFences(_device, 1, ref vkFence, true, nanosecondTimeout);
+            return result == VkResult.Success;
+        }
+
+        public override bool WaitForFences(Fence[] fences, bool waitAll, ulong nanosecondTimeout)
+        {
+            int fenceCount = fences.Length;
+            Vulkan.VkFence* fencesPtr = stackalloc Vulkan.VkFence[fenceCount];
+            for (int i = 0; i < fenceCount; i++)
+            {
+                fencesPtr[i] = Util.AssertSubtype<Fence, VkFence>(fences[i]).DeviceFence;
+            }
+
+            VkResult result = vkWaitForFences(_device, (uint)fenceCount, fencesPtr, waitAll, nanosecondTimeout);
+            return result == VkResult.Success;
+        }
+
+        internal static bool IsSupported()
+        {
+            return s_isSupported.Value;
+        }
+
+        private static bool CheckIsSupported()
+        {
+            if (!IsVulkanLoaded())
+            {
+                return false;
+            }
+
+            VkInstanceCreateInfo instanceCI = VkInstanceCreateInfo.New();
+            VkApplicationInfo applicationInfo = new VkApplicationInfo();
+            applicationInfo.apiVersion = new VkVersion(1, 0, 0);
+            applicationInfo.applicationVersion = new VkVersion(1, 0, 0);
+            applicationInfo.engineVersion = new VkVersion(1, 0, 0);
+            applicationInfo.pApplicationName = s_name;
+            applicationInfo.pEngineName = s_name;
+
+            instanceCI.pApplicationInfo = &applicationInfo;
+
+            VkResult result = vkCreateInstance(ref instanceCI, null, out VkInstance testInstance);
+            if (result != VkResult.Success)
+            {
+                return false;
+            }
+
+            uint physicalDeviceCount = 0;
+            result = vkEnumeratePhysicalDevices(testInstance, ref physicalDeviceCount, null);
+            if (result != VkResult.Success || physicalDeviceCount == 0)
+            {
+                vkDestroyInstance(testInstance, null);
+                return false;
+            }
+
+            vkDestroyInstance(testInstance, null);
+
+            HashSet<string> instanceExtensions = new HashSet<string>(GetInstanceExtensions());
+            if (!instanceExtensions.Contains(CommonStrings.VK_KHR_SURFACE_EXTENSION_NAME))
+            {
+                return false;
+            }
+            if (RuntimeInformation.IsOSPlatform(OSPlatform.Windows))
+            {
+                return instanceExtensions.Contains(CommonStrings.VK_KHR_WIN32_SURFACE_EXTENSION_NAME);
+            }
+            else if (RuntimeInformation.IsOSPlatform(OSPlatform.Linux))
+            {
+                if (RuntimeInformation.OSDescription.Contains("Unix")) // Android
+                {
+                    return instanceExtensions.Contains(CommonStrings.VK_KHR_ANDROID_SURFACE_EXTENSION_NAME);
+                }
+                else
+                {
+                    return instanceExtensions.Contains(CommonStrings.VK_KHR_XLIB_SURFACE_EXTENSION_NAME);
+                }
+            }
+            else if (RuntimeInformation.IsOSPlatform(OSPlatform.OSX))
+            {
+                if (RuntimeInformation.OSDescription.Contains("Darwin")) // macOS
+                {
+                    return instanceExtensions.Contains(CommonStrings.VK_MVK_MACOS_SURFACE_EXTENSION_NAME);
+                }
+                else // iOS
+                {
+                    return instanceExtensions.Contains(CommonStrings.VK_MVK_IOS_SURFACE_EXTENSION_NAME);
+                }
+            }
+
+            return false;
+        }
+
+        internal void ClearColorTexture(VkTexture texture, VkClearColorValue color)
+        {
+            uint effectiveLayers = texture.ArrayLayers;
+            if ((texture.Usage & TextureUsage.Cubemap) != 0)
+            {
+                effectiveLayers *= 6;
+            }
+            VkImageSubresourceRange range = new VkImageSubresourceRange(
+                 VkImageAspectFlags.Color,
+                 0,
+                 texture.MipLevels,
+                 0,
+                 effectiveLayers);
+            SharedCommandPool pool = GetFreeCommandPool();
+            VkCommandBuffer cb = pool.BeginNewCommandBuffer();
+            texture.TransitionImageLayout(cb, 0, texture.MipLevels, 0, effectiveLayers, VkImageLayout.TransferDstOptimal);
+            vkCmdClearColorImage(cb, texture.OptimalDeviceImage, VkImageLayout.TransferDstOptimal, &color, 1, &range);
+            VkImageLayout colorLayout = texture.IsSwapchainTexture ? VkImageLayout.PresentSrcKHR : VkImageLayout.ColorAttachmentOptimal;
+            texture.TransitionImageLayout(cb, 0, texture.MipLevels, 0, effectiveLayers, colorLayout);
+            pool.EndAndSubmit(cb);
+        }
+
+        internal void ClearDepthTexture(VkTexture texture, VkClearDepthStencilValue clearValue)
+        {
+            uint effectiveLayers = texture.ArrayLayers;
+            if ((texture.Usage & TextureUsage.Cubemap) != 0)
+            {
+                effectiveLayers *= 6;
+            }
+            VkImageAspectFlags aspect = FormatHelpers.IsStencilFormat(texture.Format)
+                ? VkImageAspectFlags.Depth | VkImageAspectFlags.Stencil
+                : VkImageAspectFlags.Depth;
+            VkImageSubresourceRange range = new VkImageSubresourceRange(
+                aspect,
+                0,
+                texture.MipLevels,
+                0,
+                effectiveLayers);
+            SharedCommandPool pool = GetFreeCommandPool();
+            VkCommandBuffer cb = pool.BeginNewCommandBuffer();
+            texture.TransitionImageLayout(cb, 0, texture.MipLevels, 0, effectiveLayers, VkImageLayout.TransferDstOptimal);
+            vkCmdClearDepthStencilImage(
+                cb,
+                texture.OptimalDeviceImage,
+                VkImageLayout.TransferDstOptimal,
+                &clearValue,
+                1,
+                &range);
+            texture.TransitionImageLayout(cb, 0, texture.MipLevels, 0, effectiveLayers, VkImageLayout.DepthStencilAttachmentOptimal);
+            pool.EndAndSubmit(cb);
+        }
+
+        internal override uint GetUniformBufferMinOffsetAlignmentCore()
+            => (uint)_physicalDeviceProperties.limits.minUniformBufferOffsetAlignment;
+
+        internal override uint GetStructuredBufferMinOffsetAlignmentCore()
+            => (uint)_physicalDeviceProperties.limits.minStorageBufferOffsetAlignment;
+
+        internal void TransitionImageLayout(VkTexture texture, VkImageLayout layout)
+        {
+            SharedCommandPool pool = GetFreeCommandPool();
+            VkCommandBuffer cb = pool.BeginNewCommandBuffer();
+            texture.TransitionImageLayout(cb, 0, texture.MipLevels, 0, texture.ArrayLayers, layout);
+            pool.EndAndSubmit(cb);
+        }
+
+        private class SharedCommandPool
+        {
+            private readonly VkGraphicsDevice _gd;
+            private readonly VkCommandPool _pool;
+            private readonly VkCommandBuffer _cb;
+
+            public bool IsCached { get; }
+
+            public SharedCommandPool(VkGraphicsDevice gd, bool isCached)
+            {
+                _gd = gd;
+                IsCached = isCached;
+
+                VkCommandPoolCreateInfo commandPoolCI = VkCommandPoolCreateInfo.New();
+                commandPoolCI.flags = VkCommandPoolCreateFlags.Transient | VkCommandPoolCreateFlags.ResetCommandBuffer;
+                commandPoolCI.queueFamilyIndex = _gd.GraphicsQueueIndex;
+                VkResult result = vkCreateCommandPool(_gd.Device, ref commandPoolCI, null, out _pool);
+                CheckResult(result);
+
+                VkCommandBufferAllocateInfo allocateInfo = VkCommandBufferAllocateInfo.New();
+                allocateInfo.commandBufferCount = 1;
+                allocateInfo.level = VkCommandBufferLevel.Primary;
+                allocateInfo.commandPool = _pool;
+                result = vkAllocateCommandBuffers(_gd.Device, ref allocateInfo, out _cb);
+                CheckResult(result);
+            }
+
+            public VkCommandBuffer BeginNewCommandBuffer()
+            {
+                VkCommandBufferBeginInfo beginInfo = VkCommandBufferBeginInfo.New();
+                beginInfo.flags = VkCommandBufferUsageFlags.OneTimeSubmit;
+                VkResult result = vkBeginCommandBuffer(_cb, ref beginInfo);
+                CheckResult(result);
+
+                return _cb;
+            }
+
+            public void EndAndSubmit(VkCommandBuffer cb)
+            {
+                VkResult result = vkEndCommandBuffer(cb);
+                CheckResult(result);
+                _gd.SubmitCommandBuffer(null, cb, 0, null, 0, null, null);
+                lock (_gd._stagingResourcesLock)
+                {
+                    _gd._submittedSharedCommandPools.Add(cb, this);
+                }
+            }
+
+            internal void Destroy()
+            {
+                vkDestroyCommandPool(_gd.Device, _pool, null);
+            }
+        }
+
+        private struct FenceSubmissionInfo
+        {
+            public Vulkan.VkFence Fence;
+            public VkCommandList CommandList;
+            public VkCommandBuffer CommandBuffer;
+            public FenceSubmissionInfo(Vulkan.VkFence fence, VkCommandList commandList, VkCommandBuffer commandBuffer)
+            {
+                Fence = fence;
+                CommandList = commandList;
+                CommandBuffer = commandBuffer;
+            }
+        }
+    }
+
+    internal unsafe delegate VkResult vkCreateDebugReportCallbackEXT_d(
+        VkInstance instance,
+        VkDebugReportCallbackCreateInfoEXT* createInfo,
+        IntPtr allocatorPtr,
+        out VkDebugReportCallbackEXT ret);
+
+    internal unsafe delegate void vkDestroyDebugReportCallbackEXT_d(
+        VkInstance instance,
+        VkDebugReportCallbackEXT callback,
+        VkAllocationCallbacks* pAllocator);
+
+    internal unsafe delegate VkResult vkDebugMarkerSetObjectNameEXT_t(VkDevice device, VkDebugMarkerObjectNameInfoEXT* pNameInfo);
+    internal unsafe delegate void vkCmdDebugMarkerBeginEXT_t(VkCommandBuffer commandBuffer, VkDebugMarkerMarkerInfoEXT* pMarkerInfo);
+    internal unsafe delegate void vkCmdDebugMarkerEndEXT_t(VkCommandBuffer commandBuffer);
+    internal unsafe delegate void vkCmdDebugMarkerInsertEXT_t(VkCommandBuffer commandBuffer, VkDebugMarkerMarkerInfoEXT* pMarkerInfo);
+
+    internal unsafe delegate void vkGetBufferMemoryRequirements2_t(VkDevice device, VkBufferMemoryRequirementsInfo2KHR* pInfo, VkMemoryRequirements2KHR* pMemoryRequirements);
+    internal unsafe delegate void vkGetImageMemoryRequirements2_t(VkDevice device, VkImageMemoryRequirementsInfo2KHR* pInfo, VkMemoryRequirements2KHR* pMemoryRequirements);
+
+    internal unsafe delegate void vkGetPhysicalDeviceProperties2_t(VkPhysicalDevice physicalDevice, void* properties);
+
+    // VK_EXT_metal_surface
+
+    internal unsafe delegate VkResult vkCreateMetalSurfaceEXT_t(
+        VkInstance instance,
+        VkMetalSurfaceCreateInfoEXT* pCreateInfo,
+        VkAllocationCallbacks* pAllocator,
+        VkSurfaceKHR* pSurface);
+
+    internal unsafe struct VkMetalSurfaceCreateInfoEXT
+    {
+        public const VkStructureType VK_STRUCTURE_TYPE_METAL_SURFACE_CREATE_INFO_EXT = (VkStructureType)1000217000;
+
+        public VkStructureType sType;
+        public void* pNext;
+        public uint flags;
+        public void* pLayer;
+    }
+
+    internal unsafe struct VkPhysicalDeviceDriverProperties
+    {
+        public const int DriverNameLength = 256;
+        public const int DriverInfoLength = 256;
+        public const VkStructureType VK_STRUCTURE_TYPE_PHYSICAL_DEVICE_DRIVER_PROPERTIES = (VkStructureType)1000196000;
+
+        public VkStructureType sType;
+        public void* pNext;
+        public VkDriverId driverID;
+        public fixed byte driverName[DriverNameLength];
+        public fixed byte driverInfo[DriverInfoLength];
+        public VkConformanceVersion conformanceVersion;
+
+        public static VkPhysicalDeviceDriverProperties New()
+        {
+            return new VkPhysicalDeviceDriverProperties() { sType = VK_STRUCTURE_TYPE_PHYSICAL_DEVICE_DRIVER_PROPERTIES };
+        }
+    }
+
+    internal enum VkDriverId
+    {
+    }
+
+    internal struct VkConformanceVersion
+    {
+        public byte major;
+        public byte minor;
+        public byte subminor;
+        public byte patch;
+    }
+}